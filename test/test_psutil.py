#!/usr/bin/env python
# -*- coding: utf-8 -*-

# Copyright (c) 2009, Giampaolo Rodola'. All rights reserved.
# Use of this source code is governed by a BSD-style license that can be
# found in the LICENSE file.

"""
psutil test suite. Run it with:
$ make test

If you're on Python < 2.7 unittest2 module must be installed first:
https://pypi.python.org/pypi/unittest2
"""

from __future__ import division

import ast
import atexit
import collections
import contextlib
import datetime
import errno
import functools
import json
import imp
import os
import pickle
import pprint
import re
import select
import shutil
import signal
import socket
import stat
import subprocess
import sys
import tempfile
import textwrap
import threading
import time
import traceback
import types
import warnings
from socket import AF_INET
from socket import SOCK_DGRAM
from socket import SOCK_STREAM
try:
    import ipaddress  # python >= 3.3
except ImportError:
    ipaddress = None
try:
    from unittest import mock  # py3
except ImportError:
    import mock  # requires "pip install mock"

import psutil
from psutil._common import supports_ipv6
from psutil._compat import callable
from psutil._compat import long
from psutil._compat import PY3
from psutil._compat import unicode
from psutil._compat import which

if sys.version_info < (2, 7):
    import unittest2 as unittest  # requires "pip install unittest2"
else:
    import unittest
if sys.version_info >= (3, 4):
    import enum
else:
    enum = None

if PY3:
    import importlib
    # python <=3.3
    if not hasattr(importlib, 'reload'):
        import imp as importlib
else:
    import imp as importlib


# ===================================================================
# --- Constants
# ===================================================================

# conf for retry_before_failing() decorator
NO_RETRIES = 10
# bytes tolerance for OS memory related tests
MEMORY_TOLERANCE = 500 * 1024  # 500KB
# the timeout used in functions which have to wait
GLOBAL_TIMEOUT = 3

AF_INET6 = getattr(socket, "AF_INET6")
AF_UNIX = getattr(socket, "AF_UNIX", None)
PYTHON = os.path.realpath(sys.executable)
DEVNULL = open(os.devnull, 'r+')
TESTFN = os.path.join(os.getcwd(), "$testfile")
TESTFN_UNICODE = TESTFN + "ƒőő"
TESTFILE_PREFIX = 'psutil-test-suite-'
if not PY3:
    try:
        TESTFN_UNICODE = unicode(TESTFN_UNICODE, sys.getfilesystemencoding())
    except UnicodeDecodeError:
        TESTFN_UNICODE = TESTFN + "???"

EXAMPLES_DIR = os.path.abspath(os.path.join(os.path.dirname(__file__),
                               '..', 'examples'))

POSIX = os.name == 'posix'
WINDOWS = os.name == 'nt'
if WINDOWS:
    WIN_VISTA = (6, 0, 0)
LINUX = sys.platform.startswith("linux")
OSX = sys.platform.startswith("darwin")
<<<<<<< HEAD
FREEBSD = sys.platform.startswith("freebsd")
OPENBSD = sys.platform.startswith("openbsd")
NETBSD = sys.platform.startswith("netbsd")
BSD = FREEBSD or OPENBSD or NETBSD
SUNOS = sys.platform.startswith("sunos")
=======
BSD = sys.platform.startswith("freebsd")
SUNOS = sys.platform.startswith("sunos") or sys.platform.startswith("solaris")
>>>>>>> 7d591053
VALID_PROC_STATUSES = [getattr(psutil, x) for x in dir(psutil)
                       if x.startswith('STATUS_')]
# whether we're running this test suite on Travis (https://travis-ci.org/)
TRAVIS = bool(os.environ.get('TRAVIS'))
# whether we're running this test suite on Appveyor for Windows
# (http://www.appveyor.com/)
APPVEYOR = bool(os.environ.get('APPVEYOR'))

if TRAVIS or 'tox' in sys.argv[0]:
    import ipaddress
if TRAVIS or APPVEYOR:
    GLOBAL_TIMEOUT = GLOBAL_TIMEOUT * 4


# ===================================================================
# --- Utility functions
# ===================================================================

def cleanup():
    reap_children(search_all=True)
    safe_remove(TESTFN)
    try:
        safe_rmdir(TESTFN_UNICODE)
    except UnicodeEncodeError:
        pass
    for path in _testfiles:
        safe_remove(path)

atexit.register(cleanup)
atexit.register(lambda: DEVNULL.close())


_subprocesses_started = set()


def get_test_subprocess(cmd=None, wait=False, **kwds):
    """Return a subprocess.Popen object to use in tests.
    By default stdout and stderr are redirected to /dev/null and the
    python interpreter is used as test process.
    If 'wait' is True attemps to make sure the process is in a
    reasonably initialized state.
    """
    if cmd is None:
        pyline = ""
        if wait:
            pyline += "open(r'%s', 'w'); " % TESTFN
        # A process living for 30 secs. We sleep N times (as opposed to
        # once) in order to be nicer towards Windows which doesn't handle
        # interrupt signals properly.
        pyline += "import time; [time.sleep(0.01) for x in range(3000)];"
        cmd_ = [PYTHON, "-c", pyline]
    else:
        cmd_ = cmd
    kwds.setdefault("stdin", DEVNULL)
    kwds.setdefault("stdout", DEVNULL)
    kwds.setdefault("stderr", DEVNULL)
    sproc = subprocess.Popen(cmd_, **kwds)
    if wait:
        if cmd is None:
            stop_at = time.time() + 3
            while stop_at > time.time():
                if os.path.exists(TESTFN):
                    break
                time.sleep(0.001)
            else:
                warn("couldn't make sure test file was actually created")
        else:
            wait_for_pid(sproc.pid)
    _subprocesses_started.add(psutil.Process(sproc.pid))
    return sproc


_testfiles = []


def pyrun(src):
    """Run python code 'src' in a separate interpreter.
    Return interpreter subprocess.
    """
    if PY3:
        src = bytes(src, 'ascii')
    with tempfile.NamedTemporaryFile(
            prefix=TESTFILE_PREFIX, delete=False) as f:
        _testfiles.append(f.name)
        f.write(src)
        f.flush()
        subp = get_test_subprocess([PYTHON, f.name], stdout=None,
                                   stderr=None)
        wait_for_pid(subp.pid)
        return subp


def warn(msg):
    """Raise a warning msg."""
    warnings.warn(msg, UserWarning)


def sh(cmdline, stdout=subprocess.PIPE, stderr=subprocess.PIPE):
    """run cmd in a subprocess and return its output.
    raises RuntimeError on error.
    """
    p = subprocess.Popen(cmdline, shell=True, stdout=stdout, stderr=stderr)
    stdout, stderr = p.communicate()
    if p.returncode != 0:
        raise RuntimeError(stderr)
    if stderr:
        warn(stderr)
    if PY3:
        stdout = str(stdout, sys.stdout.encoding or
                     sys.getfilesystemencoding())
    return stdout.strip()


if POSIX:
    def get_kernel_version():
        """Return a tuple such as (2, 6, 36)."""
        s = ""
        uname = os.uname()[2]
        for c in uname:
            if c.isdigit() or c == '.':
                s += c
            else:
                break
        if not s:
            raise ValueError("can't parse %r" % uname)
        minor = 0
        micro = 0
        nums = s.split('.')
        major = int(nums[0])
        if len(nums) >= 2:
            minor = int(nums[1])
        if len(nums) >= 3:
            micro = int(nums[2])
        return (major, minor, micro)


if LINUX:
    RLIMIT_SUPPORT = get_kernel_version() >= (2, 6, 36)
else:
    RLIMIT_SUPPORT = False


def wait_for_pid(pid, timeout=GLOBAL_TIMEOUT):
    """Wait for pid to show up in the process list then return.
    Used in the test suite to give time the sub process to initialize.
    """
    raise_at = time.time() + timeout
    while True:
        if pid in psutil.pids():
            # give it one more iteration to allow full initialization
            time.sleep(0.01)
            return
        time.sleep(0.0001)
        if time.time() >= raise_at:
            raise RuntimeError("Timed out")


def wait_for_file(fname, timeout=GLOBAL_TIMEOUT, delete_file=True):
    """Wait for a file to be written on disk."""
    stop_at = time.time() + 3
    while time.time() < stop_at:
        try:
            with open(fname, "r") as f:
                data = f.read()
            if not data:
                continue
            if delete_file:
                os.remove(fname)
            return data
        except IOError:
            time.sleep(0.001)
    raise RuntimeError("timed out (couldn't read file)")


def reap_children(search_all=False):
    """Kill any subprocess started by this test suite and ensure that
    no zombies stick around to hog resources and create problems when
    looking for refleaks.
    """
    global _subprocesses_started
    procs = _subprocesses_started.copy()
    if search_all:
        this_process = psutil.Process()
        for p in this_process.children(recursive=True):
            procs.add(p)
    for p in procs:
        try:
            p.terminate()
        except psutil.NoSuchProcess:
            pass
    gone, alive = psutil.wait_procs(procs, timeout=GLOBAL_TIMEOUT)
    for p in alive:
        warn("couldn't terminate process %s" % p)
        try:
            p.kill()
        except psutil.NoSuchProcess:
            pass
    _, alive = psutil.wait_procs(alive, timeout=GLOBAL_TIMEOUT)
    if alive:
        warn("couldn't not kill processes %s" % str(alive))
    _subprocesses_started = set(alive)


def check_ip_address(addr, family):
    """Attempts to check IP address's validity."""
    if enum and PY3:
        assert isinstance(family, enum.IntEnum), family
    if family == AF_INET:
        octs = [int(x) for x in addr.split('.')]
        assert len(octs) == 4, addr
        for num in octs:
            assert 0 <= num <= 255, addr
        if ipaddress:
            if not PY3:
                addr = unicode(addr)
            ipaddress.IPv4Address(addr)
    elif family == AF_INET6:
        assert isinstance(addr, str), addr
        if ipaddress:
            if not PY3:
                addr = unicode(addr)
            ipaddress.IPv6Address(addr)
    elif family == psutil.AF_LINK:
        assert re.match('([a-fA-F0-9]{2}[:|\-]?){6}', addr) is not None, addr
    else:
        raise ValueError("unknown family %r", family)


def check_connection_ntuple(conn):
    """Check validity of a connection namedtuple."""
    valid_conn_states = [getattr(psutil, x) for x in dir(psutil) if
                         x.startswith('CONN_')]
    assert conn[0] == conn.fd
    assert conn[1] == conn.family
    assert conn[2] == conn.type
    assert conn[3] == conn.laddr
    assert conn[4] == conn.raddr
    assert conn[5] == conn.status
    assert conn.type in (SOCK_STREAM, SOCK_DGRAM), repr(conn.type)
    assert conn.family in (AF_INET, AF_INET6, AF_UNIX), repr(conn.family)
    assert conn.status in valid_conn_states, conn.status

    # check IP address and port sanity
    for addr in (conn.laddr, conn.raddr):
        if not addr:
            continue
        if conn.family in (AF_INET, AF_INET6):
            assert isinstance(addr, tuple), addr
            ip, port = addr
            assert isinstance(port, int), port
            assert 0 <= port <= 65535, port
            check_ip_address(ip, conn.family)
        elif conn.family == AF_UNIX:
            assert isinstance(addr, (str, None)), addr
        else:
            raise ValueError("unknown family %r", conn.family)

    if conn.family in (AF_INET, AF_INET6):
        # actually try to bind the local socket; ignore IPv6
        # sockets as their address might be represented as
        # an IPv4-mapped-address (e.g. "::127.0.0.1")
        # and that's rejected by bind()
        if conn.family == AF_INET:
            s = socket.socket(conn.family, conn.type)
            with contextlib.closing(s):
                try:
                    s.bind((conn.laddr[0], 0))
                except socket.error as err:
                    if err.errno != errno.EADDRNOTAVAIL:
                        raise
    elif conn.family == AF_UNIX:
        assert not conn.raddr, repr(conn.raddr)
        assert conn.status == psutil.CONN_NONE, conn.status

    if getattr(conn, 'fd', -1) != -1:
        assert conn.fd > 0, conn
        if hasattr(socket, 'fromfd') and not WINDOWS:
            try:
                dupsock = socket.fromfd(conn.fd, conn.family, conn.type)
            except (socket.error, OSError) as err:
                if err.args[0] != errno.EBADF:
                    raise
            else:
                with contextlib.closing(dupsock):
                    assert dupsock.family == conn.family
                    assert dupsock.type == conn.type


def safe_remove(file):
    "Convenience function for removing temporary test files"
    try:
        os.remove(file)
    except OSError as err:
        if err.errno != errno.ENOENT:
            # # file is being used by another process
            # if WINDOWS and isinstance(err, WindowsError) and err.errno == 13:
            #     return
            raise


def safe_rmdir(dir):
    "Convenience function for removing temporary test directories"
    try:
        os.rmdir(dir)
    except OSError as err:
        if err.errno != errno.ENOENT:
            raise


@contextlib.contextmanager
def chdir(dirname):
    """Context manager which temporarily changes the current directory."""
    curdir = os.getcwd()
    try:
        os.chdir(dirname)
        yield
    finally:
        os.chdir(curdir)


def call_until(fun, expr, timeout=GLOBAL_TIMEOUT):
    """Keep calling function for timeout secs and exit if eval()
    expression is True.
    """
    stop_at = time.time() + timeout
    while time.time() < stop_at:
        ret = fun()
        if eval(expr):
            return ret
        time.sleep(0.001)
    raise RuntimeError('timed out (ret=%r)' % ret)


def retry_before_failing(ntimes=None):
    """Decorator which runs a test function and retries N times before
    actually failing.
    """
    def decorator(fun):
        @functools.wraps(fun)
        def wrapper(*args, **kwargs):
            times = ntimes or NO_RETRIES
            assert times, times
            exc = None
            for x in range(times):
                try:
                    return fun(*args, **kwargs)
                except AssertionError as _:
                    exc = _
            raise exc
        return wrapper
    return decorator


def skip_on_access_denied(only_if=None):
    """Decorator to Ignore AccessDenied exceptions."""
    def decorator(fun):
        @functools.wraps(fun)
        def wrapper(*args, **kwargs):
            try:
                return fun(*args, **kwargs)
            except psutil.AccessDenied:
                if only_if is not None:
                    if not only_if:
                        raise
                msg = "%r was skipped because it raised AccessDenied" \
                      % fun.__name__
                raise unittest.SkipTest(msg)
        return wrapper
    return decorator


def skip_on_not_implemented(only_if=None):
    """Decorator to Ignore NotImplementedError exceptions."""
    def decorator(fun):
        @functools.wraps(fun)
        def wrapper(*args, **kwargs):
            try:
                return fun(*args, **kwargs)
            except NotImplementedError:
                if only_if is not None:
                    if not only_if:
                        raise
                msg = "%r was skipped because it raised NotImplementedError" \
                      % fun.__name__
                raise unittest.SkipTest(msg)
        return wrapper
    return decorator


def create_temp_executable_file(suffix, code="void main() { pause(); }"):
    tmpdir = None
    if TRAVIS and OSX:
        tmpdir = "/private/tmp"
    fd, path = tempfile.mkstemp(
        prefix='psu', suffix=suffix, dir=tmpdir)
    os.close(fd)

    if which("gcc"):
        fd, c_file = tempfile.mkstemp(
            prefix='psu', suffix='.c', dir=tmpdir)
        os.close(fd)
        with open(c_file, "w") as f:
            f.write(code)
        subprocess.check_call(["gcc", c_file, "-o", path])
        safe_remove(c_file)
    else:
        # fallback - use python's executable
        shutil.copyfile(sys.executable, path)
        if POSIX:
            st = os.stat(path)
            os.chmod(path, st.st_mode | stat.S_IEXEC)
    return path


if WINDOWS:
    def get_winver():
        wv = sys.getwindowsversion()
        if hasattr(wv, 'service_pack_major'):  # python >= 2.7
            sp = wv.service_pack_major or 0
        else:
            r = re.search("\s\d$", wv[4])
            if r:
                sp = int(r.group(0))
            else:
                sp = 0
        return (wv[0], wv[1], sp)


# In Python 3 paths are unicode objects by default.  Surrogate escapes
# are used to handle non-character data.
def encode_path(path):
    if PY3:
        return path.encode(sys.getfilesystemencoding(),
                           errors="surrogateescape")
    else:
        return path


def decode_path(path):
    if PY3:
        return path.decode(sys.getfilesystemencoding(),
                           errors="surrogateescape")
    else:
        return path


class ThreadTask(threading.Thread):
    """A thread object used for running process thread tests."""

    def __init__(self):
        threading.Thread.__init__(self)
        self._running = False
        self._interval = None
        self._flag = threading.Event()

    def __repr__(self):
        name = self.__class__.__name__
        return '<%s running=%s at %#x>' % (name, self._running, id(self))

    def start(self, interval=0.001):
        """Start thread and keep it running until an explicit
        stop() request. Polls for shutdown every 'timeout' seconds.
        """
        if self._running:
            raise ValueError("already started")
        self._interval = interval
        threading.Thread.start(self)
        self._flag.wait()

    def run(self):
        self._running = True
        self._flag.set()
        while self._running:
            time.sleep(self._interval)

    def stop(self):
        """Stop thread execution and and waits until it is stopped."""
        if not self._running:
            raise ValueError("already stopped")
        self._running = False
        self.join()


# ===================================================================
# --- System-related API tests
# ===================================================================

class TestSystemAPIs(unittest.TestCase):
    """Tests for system-related APIs."""

    def setUp(self):
        safe_remove(TESTFN)

    def tearDown(self):
        reap_children()

    def test_process_iter(self):
        self.assertIn(os.getpid(), [x.pid for x in psutil.process_iter()])
        sproc = get_test_subprocess()
        self.assertIn(sproc.pid, [x.pid for x in psutil.process_iter()])
        p = psutil.Process(sproc.pid)
        p.kill()
        p.wait()
        self.assertNotIn(sproc.pid, [x.pid for x in psutil.process_iter()])

        with mock.patch('psutil.Process',
                        side_effect=psutil.NoSuchProcess(os.getpid())):
            self.assertEqual(list(psutil.process_iter()), [])
        with mock.patch('psutil.Process',
                        side_effect=psutil.AccessDenied(os.getpid())):
            with self.assertRaises(psutil.AccessDenied):
                list(psutil.process_iter())

    def test_wait_procs(self):
        def callback(p):
            l.append(p.pid)

        l = []
        sproc1 = get_test_subprocess()
        sproc2 = get_test_subprocess()
        sproc3 = get_test_subprocess()
        procs = [psutil.Process(x.pid) for x in (sproc1, sproc2, sproc3)]
        self.assertRaises(ValueError, psutil.wait_procs, procs, timeout=-1)
        self.assertRaises(TypeError, psutil.wait_procs, procs, callback=1)
        t = time.time()
        gone, alive = psutil.wait_procs(procs, timeout=0.01, callback=callback)

        self.assertLess(time.time() - t, 0.5)
        self.assertEqual(gone, [])
        self.assertEqual(len(alive), 3)
        self.assertEqual(l, [])
        for p in alive:
            self.assertFalse(hasattr(p, 'returncode'))

        @retry_before_failing(30)
        def test(procs, callback):
            gone, alive = psutil.wait_procs(procs, timeout=0.03,
                                            callback=callback)
            self.assertEqual(len(gone), 1)
            self.assertEqual(len(alive), 2)
            return gone, alive

        sproc3.terminate()
        gone, alive = test(procs, callback)
        self.assertIn(sproc3.pid, [x.pid for x in gone])
        if POSIX:
            self.assertEqual(gone.pop().returncode, signal.SIGTERM)
        else:
            self.assertEqual(gone.pop().returncode, 1)
        self.assertEqual(l, [sproc3.pid])
        for p in alive:
            self.assertFalse(hasattr(p, 'returncode'))

        @retry_before_failing(30)
        def test(procs, callback):
            gone, alive = psutil.wait_procs(procs, timeout=0.03,
                                            callback=callback)
            self.assertEqual(len(gone), 3)
            self.assertEqual(len(alive), 0)
            return gone, alive

        sproc1.terminate()
        sproc2.terminate()
        gone, alive = test(procs, callback)
        self.assertEqual(set(l), set([sproc1.pid, sproc2.pid, sproc3.pid]))
        for p in gone:
            self.assertTrue(hasattr(p, 'returncode'))

    def test_wait_procs_no_timeout(self):
        sproc1 = get_test_subprocess()
        sproc2 = get_test_subprocess()
        sproc3 = get_test_subprocess()
        procs = [psutil.Process(x.pid) for x in (sproc1, sproc2, sproc3)]
        for p in procs:
            p.terminate()
        gone, alive = psutil.wait_procs(procs)

    def test_boot_time(self):
        bt = psutil.boot_time()
        self.assertIsInstance(bt, float)
        self.assertGreater(bt, 0)
        self.assertLess(bt, time.time())

    @unittest.skipUnless(POSIX, 'posix only')
    def test_PAGESIZE(self):
        # pagesize is used internally to perform different calculations
        # and it's determined by using SC_PAGE_SIZE; make sure
        # getpagesize() returns the same value.
        import resource
        self.assertEqual(os.sysconf("SC_PAGE_SIZE"), resource.getpagesize())

    def test_virtual_memory(self):
        mem = psutil.virtual_memory()
        assert mem.total > 0, mem
        assert mem.available > 0, mem
        assert 0 <= mem.percent <= 100, mem
        assert mem.used > 0, mem
        assert mem.free >= 0, mem
        for name in mem._fields:
            value = getattr(mem, name)
            if name != 'percent':
                self.assertIsInstance(value, (int, long))
            if name != 'total':
                if not value >= 0:
                    self.fail("%r < 0 (%s)" % (name, value))
                if value > mem.total:
                    self.fail("%r > total (total=%s, %s=%s)"
                              % (name, mem.total, name, value))

    def test_swap_memory(self):
        mem = psutil.swap_memory()
        assert mem.total >= 0, mem
        assert mem.used >= 0, mem
        if mem.total > 0:
            # likely a system with no swap partition
            assert mem.free > 0, mem
        else:
            assert mem.free == 0, mem
        assert 0 <= mem.percent <= 100, mem
        assert mem.sin >= 0, mem
        assert mem.sout >= 0, mem

    def test_pid_exists(self):
        sproc = get_test_subprocess(wait=True)
        self.assertTrue(psutil.pid_exists(sproc.pid))
        p = psutil.Process(sproc.pid)
        p.kill()
        p.wait()
        self.assertFalse(psutil.pid_exists(sproc.pid))
        self.assertFalse(psutil.pid_exists(-1))
        self.assertEqual(psutil.pid_exists(0), 0 in psutil.pids())
        # pid 0
        psutil.pid_exists(0) == 0 in psutil.pids()

    def test_pid_exists_2(self):
        reap_children()
        pids = psutil.pids()
        for pid in pids:
            try:
                assert psutil.pid_exists(pid)
            except AssertionError:
                # in case the process disappeared in meantime fail only
                # if it is no longer in psutil.pids()
                time.sleep(.1)
                if pid in psutil.pids():
                    self.fail(pid)
        pids = range(max(pids) + 5000, max(pids) + 6000)
        for pid in pids:
            self.assertFalse(psutil.pid_exists(pid), msg=pid)

    def test_pids(self):
        plist = [x.pid for x in psutil.process_iter()]
        pidlist = psutil.pids()
        self.assertEqual(plist.sort(), pidlist.sort())
        # make sure every pid is unique
        self.assertEqual(len(pidlist), len(set(pidlist)))

    def test_test(self):
        # test for psutil.test() function
        stdout = sys.stdout
        sys.stdout = DEVNULL
        try:
            psutil.test()
        finally:
            sys.stdout = stdout

    def test_cpu_count(self):
        logical = psutil.cpu_count()
        self.assertEqual(logical, len(psutil.cpu_times(percpu=True)))
        self.assertGreaterEqual(logical, 1)
        #
        if os.path.exists("/proc/cpuinfo"):
            with open("/proc/cpuinfo") as fd:
                cpuinfo_data = fd.read()
            if "physical id" not in cpuinfo_data:
                raise unittest.SkipTest("cpuinfo doesn't include physical id")
        physical = psutil.cpu_count(logical=False)
        self.assertGreaterEqual(physical, 1)
        self.assertGreaterEqual(logical, physical)

    def test_sys_cpu_times(self):
        total = 0
        times = psutil.cpu_times()
        sum(times)
        for cp_time in times:
            self.assertIsInstance(cp_time, float)
            self.assertGreaterEqual(cp_time, 0.0)
            total += cp_time
        self.assertEqual(total, sum(times))
        str(times)
        # CPU times are always supposed to increase over time
        # or at least remain the same and that's because time
        # cannot go backwards.
        # Surprisingly sometimes this might not be the case (at
        # least on Windows and Linux), see:
        # https://github.com/giampaolo/psutil/issues/392
        # https://github.com/giampaolo/psutil/issues/645
        # if not WINDOWS:
        #     last = psutil.cpu_times()
        #     for x in range(100):
        #         new = psutil.cpu_times()
        #         for field in new._fields:
        #             new_t = getattr(new, field)
        #             last_t = getattr(last, field)
        #             self.assertGreaterEqual(new_t, last_t,
        #                                     msg="%s %s" % (new_t, last_t))
        #         last = new

    def test_sys_cpu_times2(self):
        t1 = sum(psutil.cpu_times())
        time.sleep(0.1)
        t2 = sum(psutil.cpu_times())
        difference = t2 - t1
        if not difference >= 0.05:
            self.fail("difference %s" % difference)

    def test_sys_per_cpu_times(self):
        for times in psutil.cpu_times(percpu=True):
            total = 0
            sum(times)
            for cp_time in times:
                self.assertIsInstance(cp_time, float)
                self.assertGreaterEqual(cp_time, 0.0)
                total += cp_time
            self.assertEqual(total, sum(times))
            str(times)
        self.assertEqual(len(psutil.cpu_times(percpu=True)[0]),
                         len(psutil.cpu_times(percpu=False)))

        # Note: in theory CPU times are always supposed to increase over
        # time or remain the same but never go backwards. In practice
        # sometimes this is not the case.
        # This issue seemd to be afflict Windows:
        # https://github.com/giampaolo/psutil/issues/392
        # ...but it turns out also Linux (rarely) behaves the same.
        # last = psutil.cpu_times(percpu=True)
        # for x in range(100):
        #     new = psutil.cpu_times(percpu=True)
        #     for index in range(len(new)):
        #         newcpu = new[index]
        #         lastcpu = last[index]
        #         for field in newcpu._fields:
        #             new_t = getattr(newcpu, field)
        #             last_t = getattr(lastcpu, field)
        #             self.assertGreaterEqual(
        #                 new_t, last_t, msg="%s %s" % (lastcpu, newcpu))
        #     last = new

    def test_sys_per_cpu_times_2(self):
        tot1 = psutil.cpu_times(percpu=True)
        stop_at = time.time() + 0.1
        while True:
            if time.time() >= stop_at:
                break
        tot2 = psutil.cpu_times(percpu=True)
        for t1, t2 in zip(tot1, tot2):
            t1, t2 = sum(t1), sum(t2)
            difference = t2 - t1
            if difference >= 0.05:
                return
        self.fail()

    def _test_cpu_percent(self, percent, last_ret, new_ret):
        try:
            self.assertIsInstance(percent, float)
            self.assertGreaterEqual(percent, 0.0)
            self.assertIsNot(percent, -0.0)
            self.assertLessEqual(percent, 100.0 * psutil.cpu_count())
        except AssertionError as err:
            raise AssertionError("\n%s\nlast=%s\nnew=%s" % (
                err, pprint.pformat(last_ret), pprint.pformat(new_ret)))

    def test_sys_cpu_percent(self):
        last = psutil.cpu_percent(interval=0.001)
        for x in range(100):
            new = psutil.cpu_percent(interval=None)
            self._test_cpu_percent(new, last, new)
            last = new

    def test_sys_per_cpu_percent(self):
        last = psutil.cpu_percent(interval=0.001, percpu=True)
        self.assertEqual(len(last), psutil.cpu_count())
        for x in range(100):
            new = psutil.cpu_percent(interval=None, percpu=True)
            for percent in new:
                self._test_cpu_percent(percent, last, new)
            last = new

    def test_sys_cpu_times_percent(self):
        last = psutil.cpu_times_percent(interval=0.001)
        for x in range(100):
            new = psutil.cpu_times_percent(interval=None)
            for percent in new:
                self._test_cpu_percent(percent, last, new)
            self._test_cpu_percent(sum(new), last, new)
            last = new

    def test_sys_per_cpu_times_percent(self):
        last = psutil.cpu_times_percent(interval=0.001, percpu=True)
        self.assertEqual(len(last), psutil.cpu_count())
        for x in range(100):
            new = psutil.cpu_times_percent(interval=None, percpu=True)
            for cpu in new:
                for percent in cpu:
                    self._test_cpu_percent(percent, last, new)
                self._test_cpu_percent(sum(cpu), last, new)
            last = new

    def test_sys_per_cpu_times_percent_negative(self):
        # see: https://github.com/giampaolo/psutil/issues/645
        psutil.cpu_times_percent(percpu=True)
        zero_times = [x._make([0 for x in range(len(x._fields))])
                      for x in psutil.cpu_times(percpu=True)]
        with mock.patch('psutil.cpu_times', return_value=zero_times):
            for cpu in psutil.cpu_times_percent(percpu=True):
                for percent in cpu:
                    self._test_cpu_percent(percent, None, None)

    @unittest.skipIf(POSIX and not hasattr(os, 'statvfs'),
                     "os.statvfs() function not available on this platform")
    def test_disk_usage(self):
        usage = psutil.disk_usage(os.getcwd())
        assert usage.total > 0, usage
        assert usage.used > 0, usage
        assert usage.free > 0, usage
        assert usage.total > usage.used, usage
        assert usage.total > usage.free, usage
        assert 0 <= usage.percent <= 100, usage.percent
        if hasattr(shutil, 'disk_usage'):
            # py >= 3.3, see: http://bugs.python.org/issue12442
            shutil_usage = shutil.disk_usage(os.getcwd())
            tolerance = 5 * 1024 * 1024  # 5MB
            self.assertEqual(usage.total, shutil_usage.total)
            self.assertAlmostEqual(usage.free, shutil_usage.free,
                                   delta=tolerance)
            self.assertAlmostEqual(usage.used, shutil_usage.used,
                                   delta=tolerance)

        # if path does not exist OSError ENOENT is expected across
        # all platforms
        fname = tempfile.mktemp()
        try:
            psutil.disk_usage(fname)
        except OSError as err:
            if err.args[0] != errno.ENOENT:
                raise
        else:
            self.fail("OSError not raised")

    @unittest.skipIf(POSIX and not hasattr(os, 'statvfs'),
                     "os.statvfs() function not available on this platform")
    def test_disk_usage_unicode(self):
        # see: https://github.com/giampaolo/psutil/issues/416
        # XXX this test is not really reliable as it always fails on
        # Python 3.X (2.X is fine)
        try:
            safe_rmdir(TESTFN_UNICODE)
            os.mkdir(TESTFN_UNICODE)
            psutil.disk_usage(TESTFN_UNICODE)
            safe_rmdir(TESTFN_UNICODE)
        except UnicodeEncodeError:
            pass

    @unittest.skipIf(POSIX and not hasattr(os, 'statvfs'),
                     "os.statvfs() function not available on this platform")
    @unittest.skipIf(LINUX and TRAVIS, "unknown failure on travis")
    def test_disk_partitions(self):
        # all = False
        ls = psutil.disk_partitions(all=False)
        # on travis we get:
        #     self.assertEqual(p.cpu_affinity(), [n])
        # AssertionError: Lists differ: [0, 1, 2, 3, 4, 5, 6, 7,... != [0]
        self.assertTrue(ls, msg=ls)
        for disk in ls:
            if WINDOWS and 'cdrom' in disk.opts:
                continue
            if not POSIX:
                assert os.path.exists(disk.device), disk
            else:
                # we cannot make any assumption about this, see:
                # http://goo.gl/p9c43
                disk.device
            if SUNOS:
                # on solaris apparently mount points can also be files
                assert os.path.exists(disk.mountpoint), disk
            else:
                assert os.path.isdir(disk.mountpoint), disk
            assert disk.fstype, disk
            self.assertIsInstance(disk.opts, str)

        # all = True
        ls = psutil.disk_partitions(all=True)
        self.assertTrue(ls, msg=ls)
        for disk in psutil.disk_partitions(all=True):
            if not WINDOWS:
                try:
                    os.stat(disk.mountpoint)
                except OSError as err:
                    if TRAVIS and OSX and err.errno == errno.EIO:
                        continue
                    # http://mail.python.org/pipermail/python-dev/
                    #     2012-June/120787.html
                    if err.errno not in (errno.EPERM, errno.EACCES):
                        raise
                else:
                    if SUNOS:
                        # on solaris apparently mount points can also be files
                        assert os.path.exists(disk.mountpoint), disk
                    else:
                        assert os.path.isdir(disk.mountpoint), disk
            self.assertIsInstance(disk.fstype, str)
            self.assertIsInstance(disk.opts, str)

        def find_mount_point(path):
            path = os.path.abspath(path)
            while not os.path.ismount(path):
                path = os.path.dirname(path)
            return path

        mount = find_mount_point(__file__)
        mounts = [x.mountpoint for x in psutil.disk_partitions(all=True)]
        self.assertIn(mount, mounts)
        psutil.disk_usage(mount)

    @skip_on_access_denied()
    def test_net_connections(self):
        def check(cons, families, types_):
            for conn in cons:
                self.assertIn(conn.family, families, msg=conn)
                if conn.family != getattr(socket, 'AF_UNIX', object()):
                    self.assertIn(conn.type, types_, msg=conn)

        from psutil._common import conn_tmap
        for kind, groups in conn_tmap.items():
            if SUNOS and kind == 'unix':
                continue
            families, types_ = groups
            cons = psutil.net_connections(kind)
            self.assertEqual(len(cons), len(set(cons)))
            check(cons, families, types_)

    def test_net_io_counters(self):
        def check_ntuple(nt):
            self.assertEqual(nt[0], nt.bytes_sent)
            self.assertEqual(nt[1], nt.bytes_recv)
            self.assertEqual(nt[2], nt.packets_sent)
            self.assertEqual(nt[3], nt.packets_recv)
            self.assertEqual(nt[4], nt.errin)
            self.assertEqual(nt[5], nt.errout)
            self.assertEqual(nt[6], nt.dropin)
            self.assertEqual(nt[7], nt.dropout)
            assert nt.bytes_sent >= 0, nt
            assert nt.bytes_recv >= 0, nt
            assert nt.packets_sent >= 0, nt
            assert nt.packets_recv >= 0, nt
            assert nt.errin >= 0, nt
            assert nt.errout >= 0, nt
            assert nt.dropin >= 0, nt
            assert nt.dropout >= 0, nt

        ret = psutil.net_io_counters(pernic=False)
        check_ntuple(ret)
        ret = psutil.net_io_counters(pernic=True)
        self.assertNotEqual(ret, [])
        for key in ret:
            self.assertTrue(key)
            check_ntuple(ret[key])

    def test_net_if_addrs(self):
        nics = psutil.net_if_addrs()
        assert nics, nics

        # Not reliable on all platforms (net_if_addrs() reports more
        # interfaces).
        # self.assertEqual(sorted(nics.keys()),
        #                  sorted(psutil.net_io_counters(pernic=True).keys()))

        families = set([socket.AF_INET, AF_INET6, psutil.AF_LINK])
        for nic, addrs in nics.items():
            self.assertEqual(len(set(addrs)), len(addrs))
            for addr in addrs:
                self.assertIsInstance(addr.family, int)
                self.assertIsInstance(addr.address, str)
                self.assertIsInstance(addr.netmask, (str, type(None)))
                self.assertIsInstance(addr.broadcast, (str, type(None)))
                self.assertIn(addr.family, families)
                if sys.version_info >= (3, 4):
                    self.assertIsInstance(addr.family, enum.IntEnum)
                if addr.family == socket.AF_INET:
                    s = socket.socket(addr.family)
                    with contextlib.closing(s):
                        s.bind((addr.address, 0))
                elif addr.family == socket.AF_INET6:
                    info = socket.getaddrinfo(
                        addr.address, 0, socket.AF_INET6, socket.SOCK_STREAM,
                        0, socket.AI_PASSIVE)[0]
                    af, socktype, proto, canonname, sa = info
                    s = socket.socket(af, socktype, proto)
                    with contextlib.closing(s):
                        s.bind(sa)
                for ip in (addr.address, addr.netmask, addr.broadcast,
                           addr.ptp):
                    if ip is not None:
                        # TODO: skip AF_INET6 for now because I get:
                        # AddressValueError: Only hex digits permitted in
                        # u'c6f3%lxcbr0' in u'fe80::c8e0:fff:fe54:c6f3%lxcbr0'
                        if addr.family != AF_INET6:
                            check_ip_address(ip, addr.family)
                # broadcast and ptp addresses are mutually exclusive
                if addr.broadcast:
                    self.assertIsNone(addr.ptp)
                elif addr.ptp:
                    self.assertIsNone(addr.broadcast)

        if BSD or OSX or SUNOS:
            if hasattr(socket, "AF_LINK"):
                self.assertEqual(psutil.AF_LINK, socket.AF_LINK)
        elif LINUX:
            self.assertEqual(psutil.AF_LINK, socket.AF_PACKET)
        elif WINDOWS:
            self.assertEqual(psutil.AF_LINK, -1)

    @unittest.skipIf(TRAVIS, "EPERM on travis")
    def test_net_if_stats(self):
        nics = psutil.net_if_stats()
        assert nics, nics
        all_duplexes = (psutil.NIC_DUPLEX_FULL,
                        psutil.NIC_DUPLEX_HALF,
                        psutil.NIC_DUPLEX_UNKNOWN)
        for nic, stats in nics.items():
            isup, duplex, speed, mtu = stats
            self.assertIsInstance(isup, bool)
            self.assertIn(duplex, all_duplexes)
            self.assertIn(duplex, all_duplexes)
            self.assertGreaterEqual(speed, 0)
            self.assertGreaterEqual(mtu, 0)

    @unittest.skipIf(LINUX and not os.path.exists('/proc/diskstats'),
                     '/proc/diskstats not available on this linux version')
    @unittest.skipIf(APPVEYOR,
                     "can't find any physical disk on Appveyor")
    def test_disk_io_counters(self):
        def check_ntuple(nt):
            self.assertEqual(nt[0], nt.read_count)
            self.assertEqual(nt[1], nt.write_count)
            self.assertEqual(nt[2], nt.read_bytes)
            self.assertEqual(nt[3], nt.write_bytes)
            self.assertEqual(nt[4], nt.read_time)
            self.assertEqual(nt[5], nt.write_time)
            assert nt.read_count >= 0, nt
            assert nt.write_count >= 0, nt
            assert nt.read_bytes >= 0, nt
            assert nt.write_bytes >= 0, nt
            assert nt.read_time >= 0, nt
            assert nt.write_time >= 0, nt

        ret = psutil.disk_io_counters(perdisk=False)
        check_ntuple(ret)
        ret = psutil.disk_io_counters(perdisk=True)
        # make sure there are no duplicates
        self.assertEqual(len(ret), len(set(ret)))
        for key in ret:
            assert key, key
            check_ntuple(ret[key])
            if LINUX and key[-1].isdigit():
                # if 'sda1' is listed 'sda' shouldn't, see:
                # https://github.com/giampaolo/psutil/issues/338
                while key[-1].isdigit():
                    key = key[:-1]
                self.assertNotIn(key, ret.keys())

    def test_users(self):
        users = psutil.users()
        if not APPVEYOR:
            self.assertNotEqual(users, [])
        for user in users:
            assert user.name, user
            user.terminal
            user.host
            assert user.started > 0.0, user
            datetime.datetime.fromtimestamp(user.started)


# ===================================================================
# --- psutil.Process class tests
# ===================================================================

class TestProcess(unittest.TestCase):
    """Tests for psutil.Process class."""

    def setUp(self):
        safe_remove(TESTFN)

    def tearDown(self):
        reap_children()

    def test_pid(self):
        self.assertEqual(psutil.Process().pid, os.getpid())
        sproc = get_test_subprocess()
        self.assertEqual(psutil.Process(sproc.pid).pid, sproc.pid)

    def test_kill(self):
        sproc = get_test_subprocess(wait=True)
        test_pid = sproc.pid
        p = psutil.Process(test_pid)
        p.kill()
        sig = p.wait()
        self.assertFalse(psutil.pid_exists(test_pid))
        if POSIX:
            self.assertEqual(sig, signal.SIGKILL)

    def test_terminate(self):
        sproc = get_test_subprocess(wait=True)
        test_pid = sproc.pid
        p = psutil.Process(test_pid)
        p.terminate()
        sig = p.wait()
        self.assertFalse(psutil.pid_exists(test_pid))
        if POSIX:
            self.assertEqual(sig, signal.SIGTERM)

    def test_send_signal(self):
        sig = signal.SIGKILL if POSIX else signal.SIGTERM
        sproc = get_test_subprocess()
        p = psutil.Process(sproc.pid)
        p.send_signal(sig)
        exit_sig = p.wait()
        self.assertFalse(psutil.pid_exists(p.pid))
        if POSIX:
            self.assertEqual(exit_sig, sig)
            #
            sproc = get_test_subprocess()
            p = psutil.Process(sproc.pid)
            p.send_signal(sig)
            with mock.patch('psutil.os.kill',
                            side_effect=OSError(errno.ESRCH, "")) as fun:
                with self.assertRaises(psutil.NoSuchProcess):
                    p.send_signal(sig)
                assert fun.called
            #
            sproc = get_test_subprocess()
            p = psutil.Process(sproc.pid)
            p.send_signal(sig)
            with mock.patch('psutil.os.kill',
                            side_effect=OSError(errno.EPERM, "")) as fun:
                with self.assertRaises(psutil.AccessDenied):
                    psutil.Process().send_signal(sig)
                assert fun.called

    def test_wait(self):
        # check exit code signal
        sproc = get_test_subprocess()
        p = psutil.Process(sproc.pid)
        p.kill()
        code = p.wait()
        if POSIX:
            self.assertEqual(code, signal.SIGKILL)
        else:
            self.assertEqual(code, 0)
        self.assertFalse(p.is_running())

        sproc = get_test_subprocess()
        p = psutil.Process(sproc.pid)
        p.terminate()
        code = p.wait()
        if POSIX:
            self.assertEqual(code, signal.SIGTERM)
        else:
            self.assertEqual(code, 0)
        self.assertFalse(p.is_running())

        # check sys.exit() code
        code = "import time, sys; time.sleep(0.01); sys.exit(5);"
        sproc = get_test_subprocess([PYTHON, "-c", code])
        p = psutil.Process(sproc.pid)
        self.assertEqual(p.wait(), 5)
        self.assertFalse(p.is_running())

        # Test wait() issued twice.
        # It is not supposed to raise NSP when the process is gone.
        # On UNIX this should return None, on Windows it should keep
        # returning the exit code.
        sproc = get_test_subprocess([PYTHON, "-c", code])
        p = psutil.Process(sproc.pid)
        self.assertEqual(p.wait(), 5)
        self.assertIn(p.wait(), (5, None))

        # test timeout
        sproc = get_test_subprocess()
        p = psutil.Process(sproc.pid)
        p.name()
        self.assertRaises(psutil.TimeoutExpired, p.wait, 0.01)

        # timeout < 0 not allowed
        self.assertRaises(ValueError, p.wait, -1)

    # XXX why is this skipped on Windows?
    @unittest.skipUnless(POSIX, 'skipped on Windows')
    def test_wait_non_children(self):
        # test wait() against processes which are not our children
        code = "import sys;"
        code += "from subprocess import Popen, PIPE;"
        code += "cmd = ['%s', '-c', 'import time; time.sleep(60)'];" % PYTHON
        code += "sp = Popen(cmd, stdout=PIPE);"
        code += "sys.stdout.write(str(sp.pid));"
        sproc = get_test_subprocess([PYTHON, "-c", code],
                                    stdout=subprocess.PIPE)
        grandson_pid = int(sproc.stdout.read())
        grandson_proc = psutil.Process(grandson_pid)
        try:
            self.assertRaises(psutil.TimeoutExpired, grandson_proc.wait, 0.01)
            grandson_proc.kill()
            ret = grandson_proc.wait()
            self.assertEqual(ret, None)
        finally:
            if grandson_proc.is_running():
                grandson_proc.kill()
                grandson_proc.wait()

    def test_wait_timeout_0(self):
        sproc = get_test_subprocess()
        p = psutil.Process(sproc.pid)
        self.assertRaises(psutil.TimeoutExpired, p.wait, 0)
        p.kill()
        stop_at = time.time() + 2
        while True:
            try:
                code = p.wait(0)
            except psutil.TimeoutExpired:
                if time.time() >= stop_at:
                    raise
            else:
                break
        if POSIX:
            self.assertEqual(code, signal.SIGKILL)
        else:
            self.assertEqual(code, 0)
        self.assertFalse(p.is_running())

    def test_cpu_percent(self):
        p = psutil.Process()
        p.cpu_percent(interval=0.001)
        p.cpu_percent(interval=0.001)
        for x in range(100):
            percent = p.cpu_percent(interval=None)
            self.assertIsInstance(percent, float)
            self.assertGreaterEqual(percent, 0.0)
            if not POSIX:
                self.assertLessEqual(percent, 100.0)
            else:
                self.assertGreaterEqual(percent, 0.0)

    def test_cpu_times(self):
        times = psutil.Process().cpu_times()
        assert (times.user > 0.0) or (times.system > 0.0), times
        # make sure returned values can be pretty printed with strftime
        time.strftime("%H:%M:%S", time.localtime(times.user))
        time.strftime("%H:%M:%S", time.localtime(times.system))

    # Test Process.cpu_times() against os.times()
    # os.times() is broken on Python 2.6
    # http://bugs.python.org/issue1040026
    # XXX fails on OSX: not sure if it's for os.times(). We should
    # try this with Python 2.7 and re-enable the test.

    @unittest.skipUnless(sys.version_info > (2, 6, 1) and not OSX,
                         'os.times() is not reliable on this Python version')
    def test_cpu_times2(self):
        user_time, kernel_time = psutil.Process().cpu_times()
        utime, ktime = os.times()[:2]

        # Use os.times()[:2] as base values to compare our results
        # using a tolerance  of +/- 0.1 seconds.
        # It will fail if the difference between the values is > 0.1s.
        if (max([user_time, utime]) - min([user_time, utime])) > 0.1:
            self.fail("expected: %s, found: %s" % (utime, user_time))

        if (max([kernel_time, ktime]) - min([kernel_time, ktime])) > 0.1:
            self.fail("expected: %s, found: %s" % (ktime, kernel_time))

    def test_create_time(self):
        sproc = get_test_subprocess(wait=True)
        now = time.time()
        p = psutil.Process(sproc.pid)
        create_time = p.create_time()

        # Use time.time() as base value to compare our result using a
        # tolerance of +/- 1 second.
        # It will fail if the difference between the values is > 2s.
        difference = abs(create_time - now)
        if difference > 2:
            self.fail("expected: %s, found: %s, difference: %s"
                      % (now, create_time, difference))

        # make sure returned value can be pretty printed with strftime
        time.strftime("%Y %m %d %H:%M:%S", time.localtime(p.create_time()))

    @unittest.skipIf(WINDOWS, 'Windows only')
    def test_terminal(self):
        terminal = psutil.Process().terminal()
        if sys.stdin.isatty():
            tty = os.path.realpath(sh('tty'))
            self.assertEqual(terminal, tty)
        else:
            assert terminal, repr(terminal)

    @unittest.skipUnless(LINUX or BSD or WINDOWS,
                         'not available on this platform')
    @skip_on_not_implemented(only_if=LINUX)
    def test_io_counters(self):
        p = psutil.Process()
        # test reads
        io1 = p.io_counters()
        with open(PYTHON, 'rb') as f:
            f.read()
        io2 = p.io_counters()
        if not BSD:
            assert io2.read_count > io1.read_count, (io1, io2)
            self.assertEqual(io2.write_count, io1.write_count)
        assert io2.read_bytes >= io1.read_bytes, (io1, io2)
        assert io2.write_bytes >= io1.write_bytes, (io1, io2)
        # test writes
        io1 = p.io_counters()
        with tempfile.TemporaryFile(prefix=TESTFILE_PREFIX) as f:
            if PY3:
                f.write(bytes("x" * 1000000, 'ascii'))
            else:
                f.write("x" * 1000000)
        io2 = p.io_counters()
        assert io2.write_count >= io1.write_count, (io1, io2)
        assert io2.write_bytes >= io1.write_bytes, (io1, io2)
        assert io2.read_count >= io1.read_count, (io1, io2)
        assert io2.read_bytes >= io1.read_bytes, (io1, io2)

    @unittest.skipUnless(LINUX or (WINDOWS and get_winver() >= WIN_VISTA),
                         'Linux and Windows Vista only')
    @unittest.skipIf(LINUX and TRAVIS, "unknown failure on travis")
    def test_ionice(self):
        if LINUX:
            from psutil import (IOPRIO_CLASS_NONE, IOPRIO_CLASS_RT,
                                IOPRIO_CLASS_BE, IOPRIO_CLASS_IDLE)
            self.assertEqual(IOPRIO_CLASS_NONE, 0)
            self.assertEqual(IOPRIO_CLASS_RT, 1)
            self.assertEqual(IOPRIO_CLASS_BE, 2)
            self.assertEqual(IOPRIO_CLASS_IDLE, 3)
            p = psutil.Process()
            try:
                p.ionice(2)
                ioclass, value = p.ionice()
                if enum is not None:
                    self.assertIsInstance(ioclass, enum.IntEnum)
                self.assertEqual(ioclass, 2)
                self.assertEqual(value, 4)
                #
                p.ionice(3)
                ioclass, value = p.ionice()
                self.assertEqual(ioclass, 3)
                self.assertEqual(value, 0)
                #
                p.ionice(2, 0)
                ioclass, value = p.ionice()
                self.assertEqual(ioclass, 2)
                self.assertEqual(value, 0)
                p.ionice(2, 7)
                ioclass, value = p.ionice()
                self.assertEqual(ioclass, 2)
                self.assertEqual(value, 7)
                #
                self.assertRaises(ValueError, p.ionice, 2, 10)
                self.assertRaises(ValueError, p.ionice, 2, -1)
                self.assertRaises(ValueError, p.ionice, 4)
                self.assertRaises(TypeError, p.ionice, 2, "foo")
                self.assertRaisesRegexp(
                    ValueError, "can't specify value with IOPRIO_CLASS_NONE",
                    p.ionice, psutil.IOPRIO_CLASS_NONE, 1)
                self.assertRaisesRegexp(
                    ValueError, "can't specify value with IOPRIO_CLASS_IDLE",
                    p.ionice, psutil.IOPRIO_CLASS_IDLE, 1)
                self.assertRaisesRegexp(
                    ValueError, "'ioclass' argument must be specified",
                    p.ionice, value=1)
            finally:
                p.ionice(IOPRIO_CLASS_NONE)
        else:
            p = psutil.Process()
            original = p.ionice()
            self.assertIsInstance(original, int)
            try:
                value = 0  # very low
                if original == value:
                    value = 1  # low
                p.ionice(value)
                self.assertEqual(p.ionice(), value)
            finally:
                p.ionice(original)
            #
            self.assertRaises(ValueError, p.ionice, 3)
            self.assertRaises(TypeError, p.ionice, 2, 1)

    @unittest.skipUnless(LINUX and RLIMIT_SUPPORT,
                         "only available on Linux >= 2.6.36")
    def test_rlimit_get(self):
        import resource
        p = psutil.Process(os.getpid())
        names = [x for x in dir(psutil) if x.startswith('RLIMIT')]
        assert names, names
        for name in names:
            value = getattr(psutil, name)
            self.assertGreaterEqual(value, 0)
            if name in dir(resource):
                self.assertEqual(value, getattr(resource, name))
                self.assertEqual(p.rlimit(value), resource.getrlimit(value))
            else:
                ret = p.rlimit(value)
                self.assertEqual(len(ret), 2)
                self.assertGreaterEqual(ret[0], -1)
                self.assertGreaterEqual(ret[1], -1)

    @unittest.skipUnless(LINUX and RLIMIT_SUPPORT,
                         "only available on Linux >= 2.6.36")
    def test_rlimit_set(self):
        sproc = get_test_subprocess()
        p = psutil.Process(sproc.pid)
        p.rlimit(psutil.RLIMIT_NOFILE, (5, 5))
        self.assertEqual(p.rlimit(psutil.RLIMIT_NOFILE), (5, 5))
        # If pid is 0 prlimit() applies to the calling process and
        # we don't want that.
        with self.assertRaises(ValueError):
            psutil._psplatform.Process(0).rlimit(0)
        with self.assertRaises(ValueError):
            p.rlimit(psutil.RLIMIT_NOFILE, (5, 5, 5))

    @unittest.skipUnless(LINUX and RLIMIT_SUPPORT,
                         "only available on Linux >= 2.6.36")
    def test_rlimit(self):
        p = psutil.Process()
        soft, hard = p.rlimit(psutil.RLIMIT_FSIZE)
        try:
            p.rlimit(psutil.RLIMIT_FSIZE, (1024, hard))
            with open(TESTFN, "wb") as f:
                f.write(b"X" * 1024)
            # write() or flush() doesn't always cause the exception
            # but close() will.
            with self.assertRaises(IOError) as exc:
                with open(TESTFN, "wb") as f:
                    f.write(b"X" * 1025)
            self.assertEqual(exc.exception.errno if PY3 else exc.exception[0],
                             errno.EFBIG)
        finally:
            p.rlimit(psutil.RLIMIT_FSIZE, (soft, hard))
            self.assertEqual(p.rlimit(psutil.RLIMIT_FSIZE), (soft, hard))

    @unittest.skipUnless(LINUX and RLIMIT_SUPPORT,
                         "only available on Linux >= 2.6.36")
    def test_rlimit_infinity(self):
        # First set a limit, then re-set it by specifying INFINITY
        # and assume we overridden the previous limit.
        p = psutil.Process()
        soft, hard = p.rlimit(psutil.RLIMIT_FSIZE)
        try:
            p.rlimit(psutil.RLIMIT_FSIZE, (1024, hard))
            p.rlimit(psutil.RLIMIT_FSIZE, (psutil.RLIM_INFINITY, hard))
            with open(TESTFN, "wb") as f:
                f.write(b"X" * 2048)
        finally:
            p.rlimit(psutil.RLIMIT_FSIZE, (soft, hard))
            self.assertEqual(p.rlimit(psutil.RLIMIT_FSIZE), (soft, hard))

    @unittest.skipUnless(LINUX and RLIMIT_SUPPORT,
                         "only available on Linux >= 2.6.36")
    def test_rlimit_infinity_value(self):
        # RLIMIT_FSIZE should be RLIM_INFINITY, which will be a really
        # big number on a platform with large file support.  On these
        # platforms we need to test that the get/setrlimit functions
        # properly convert the number to a C long long and that the
        # conversion doesn't raise an error.
        p = psutil.Process()
        soft, hard = p.rlimit(psutil.RLIMIT_FSIZE)
        self.assertEqual(psutil.RLIM_INFINITY, hard)
        p.rlimit(psutil.RLIMIT_FSIZE, (soft, hard))

    def test_num_threads(self):
        # on certain platforms such as Linux we might test for exact
        # thread number, since we always have with 1 thread per process,
        # but this does not apply across all platforms (OSX, Windows)
        p = psutil.Process()
        if OPENBSD:
            try:
                step1 = p.num_threads()
            except psutil.AccessDenied:
                raise unittest.SkipTest("on OpenBSD this requires root access")
        else:
            step1 = p.num_threads()

        thread = ThreadTask()
        thread.start()
        try:
            step2 = p.num_threads()
            self.assertEqual(step2, step1 + 1)
            thread.stop()
        finally:
            if thread._running:
                thread.stop()

    @unittest.skipUnless(WINDOWS, 'Windows only')
    def test_num_handles(self):
        # a better test is done later into test/_windows.py
        p = psutil.Process()
        self.assertGreater(p.num_handles(), 0)

    def test_threads(self):
        p = psutil.Process()
        if OPENBSD:
            try:
                step1 = p.threads()
            except psutil.AccessDenied:
                raise unittest.SkipTest("on OpenBSD this requires root access")
        else:
            step1 = p.threads()

        thread = ThreadTask()
        thread.start()

        try:
            step2 = p.threads()
            self.assertEqual(len(step2), len(step1) + 1)
            # on Linux, first thread id is supposed to be this process
            if LINUX:
                self.assertEqual(step2[0].id, os.getpid())
            athread = step2[0]
            # test named tuple
            self.assertEqual(athread.id, athread[0])
            self.assertEqual(athread.user_time, athread[1])
            self.assertEqual(athread.system_time, athread[2])
            # test num threads
            thread.stop()
        finally:
            if thread._running:
                thread.stop()

    def test_threads_2(self):
        p = psutil.Process()
        if OPENBSD:
            try:
                p.threads()
            except psutil.AccessDenied:
                raise unittest.SkipTest(
                    "on OpenBSD this requires root access")
        self.assertAlmostEqual(p.cpu_times().user,
                               p.threads()[0].user_time, delta=0.1)
        self.assertAlmostEqual(p.cpu_times().system,
                               p.threads()[0].system_time, delta=0.1)

    def test_memory_info(self):
        p = psutil.Process()

        # step 1 - get a base value to compare our results
        rss1, vms1 = p.memory_info()
        percent1 = p.memory_percent()
        self.assertGreater(rss1, 0)
        self.assertGreater(vms1, 0)

        # step 2 - allocate some memory
        memarr = [None] * 1500000

        rss2, vms2 = p.memory_info()
        percent2 = p.memory_percent()
        # make sure that the memory usage bumped up
        self.assertGreater(rss2, rss1)
        self.assertGreaterEqual(vms2, vms1)  # vms might be equal
        self.assertGreater(percent2, percent1)
        del memarr

    # def test_memory_info_ex(self):
    # # tested later in fetch all test suite

    @unittest.skipIf(OPENBSD or NETBSD, "not available on this platform")
    def test_memory_maps(self):
        p = psutil.Process()
        maps = p.memory_maps()
        paths = [x for x in maps]
        self.assertEqual(len(paths), len(set(paths)))
        ext_maps = p.memory_maps(grouped=False)

        for nt in maps:
            if not nt.path.startswith('['):
                assert os.path.isabs(nt.path), nt.path
                if POSIX:
                    assert os.path.exists(nt.path) or \
                        os.path.islink(nt.path), nt.path
                else:
                    # XXX - On Windows we have this strange behavior with
                    # 64 bit dlls: they are visible via explorer but cannot
                    # be accessed via os.stat() (wtf?).
                    if '64' not in os.path.basename(nt.path):
                        assert os.path.exists(nt.path), nt.path
        for nt in ext_maps:
            for fname in nt._fields:
                value = getattr(nt, fname)
                if fname == 'path':
                    continue
                elif fname in ('addr', 'perms'):
                    assert value, value
                else:
                    self.assertIsInstance(value, (int, long))
                    assert value >= 0, value

    def test_memory_percent(self):
        p = psutil.Process()
        self.assertGreater(p.memory_percent(), 0.0)

    def test_is_running(self):
        sproc = get_test_subprocess(wait=True)
        p = psutil.Process(sproc.pid)
        assert p.is_running()
        assert p.is_running()
        p.kill()
        p.wait()
        assert not p.is_running()
        assert not p.is_running()

    def test_exe(self):
        sproc = get_test_subprocess(wait=True)
        exe = psutil.Process(sproc.pid).exe()
        try:
            self.assertEqual(exe, PYTHON)
        except AssertionError:
            if WINDOWS and len(exe) == len(PYTHON):
                # on Windows we don't care about case sensitivity
                normcase = os.path.normcase
                self.assertEqual(normcase(exe), normcase(PYTHON))
            else:
                # certain platforms such as BSD are more accurate returning:
                # "/usr/local/bin/python2.7"
                # ...instead of:
                # "/usr/local/bin/python"
                # We do not want to consider this difference in accuracy
                # an error.
                ver = "%s.%s" % (sys.version_info[0], sys.version_info[1])
                self.assertEqual(exe.replace(ver, ''), PYTHON.replace(ver, ''))

    def test_cmdline(self):
        cmdline = [PYTHON, "-c", "import time; time.sleep(60)"]
        sproc = get_test_subprocess(cmdline, wait=True)
        try:
            self.assertEqual(' '.join(psutil.Process(sproc.pid).cmdline()),
                             ' '.join(cmdline))
        except AssertionError:
            # XXX - most of the times the underlying sysctl() call on Net
            # and Open BSD returns a truncated string.
            # Also /proc/pid/cmdline behaves the same so it looks
            # like this is a kernel bug.
            if NETBSD or OPENBSD:
                self.assertEqual(
                    psutil.Process(sproc.pid).cmdline()[0], PYTHON)
            else:
                raise

    def test_name(self):
        sproc = get_test_subprocess(PYTHON, wait=True)
        name = psutil.Process(sproc.pid).name().lower()
        pyexe = os.path.basename(os.path.realpath(sys.executable)).lower()
        assert pyexe.startswith(name), (pyexe, name)

    @unittest.skipIf(SUNOS, "doesn't work on Solaris")
    def test_prog_w_funky_name(self):
        # Test that name(), exe() and cmdline() correctly handle programs
        # with funky chars such as spaces and ")", see:
        # https://github.com/giampaolo/psutil/issues/628
        funky_path = create_temp_executable_file('foo bar )')
        self.addCleanup(safe_remove, funky_path)
        cmdline = [funky_path, "-c",
                   "import time; [time.sleep(0.01) for x in range(3000)];"
                   "arg1", "arg2", "", "arg3", ""]
        sproc = get_test_subprocess(cmdline)
        p = psutil.Process(sproc.pid)
        # ...in order to try to prevent occasional failures on travis
        if TRAVIS:
            wait_for_pid(p.pid)
        self.assertEqual(p.cmdline(), cmdline)
        self.assertEqual(p.name(), os.path.basename(funky_path))
        self.assertEqual(os.path.normcase(p.exe()),
                         os.path.normcase(funky_path))

    @unittest.skipUnless(POSIX, 'posix only')
    def test_uids(self):
        p = psutil.Process()
        real, effective, saved = p.uids()
        # os.getuid() refers to "real" uid
        self.assertEqual(real, os.getuid())
        # os.geteuid() refers to "effective" uid
        self.assertEqual(effective, os.geteuid())
        # no such thing as os.getsuid() ("saved" uid), but starting
        # from python 2.7 we have os.getresuid()[2]
        if hasattr(os, "getresuid"):
            self.assertEqual(saved, os.getresuid()[2])

    @unittest.skipUnless(POSIX, 'posix only')
    def test_gids(self):
        p = psutil.Process()
        real, effective, saved = p.gids()
        # os.getuid() refers to "real" uid
        self.assertEqual(real, os.getgid())
        # os.geteuid() refers to "effective" uid
        self.assertEqual(effective, os.getegid())
        # no such thing as os.getsuid() ("saved" uid), but starting
        # from python 2.7 we have os.getresgid()[2]
        if hasattr(os, "getresuid"):
            self.assertEqual(saved, os.getresgid()[2])

    def test_nice(self):
        p = psutil.Process()
        self.assertRaises(TypeError, p.nice, "str")
        if WINDOWS:
            try:
                init = p.nice()
                if sys.version_info > (3, 4):
                    self.assertIsInstance(init, enum.IntEnum)
                else:
                    self.assertIsInstance(init, int)
                self.assertEqual(init, psutil.NORMAL_PRIORITY_CLASS)
                p.nice(psutil.HIGH_PRIORITY_CLASS)
                self.assertEqual(p.nice(), psutil.HIGH_PRIORITY_CLASS)
                p.nice(psutil.NORMAL_PRIORITY_CLASS)
                self.assertEqual(p.nice(), psutil.NORMAL_PRIORITY_CLASS)
            finally:
                p.nice(psutil.NORMAL_PRIORITY_CLASS)
        else:
            try:
                first_nice = p.nice()
                p.nice(1)
                self.assertEqual(p.nice(), 1)
                # going back to previous nice value raises
                # AccessDenied on OSX
                if not OSX:
                    p.nice(0)
                    self.assertEqual(p.nice(), 0)
            except psutil.AccessDenied:
                pass
            finally:
                try:
                    p.nice(first_nice)
                except psutil.AccessDenied:
                    pass

    def test_status(self):
        p = psutil.Process()
        self.assertEqual(p.status(), psutil.STATUS_RUNNING)

    def test_username(self):
        sproc = get_test_subprocess()
        p = psutil.Process(sproc.pid)
        if POSIX:
            import pwd
            self.assertEqual(p.username(), pwd.getpwuid(os.getuid()).pw_name)
            with mock.patch("psutil.pwd.getpwuid",
                            side_effect=KeyError) as fun:
                p.username() == str(p.uids().real)
                assert fun.called

        elif WINDOWS and 'USERNAME' in os.environ:
            expected_username = os.environ['USERNAME']
            expected_domain = os.environ['USERDOMAIN']
            domain, username = p.username().split('\\')
            self.assertEqual(domain, expected_domain)
            self.assertEqual(username, expected_username)
        else:
            p.username()

    def test_cwd(self):
        sproc = get_test_subprocess(wait=True)
        p = psutil.Process(sproc.pid)
        self.assertEqual(p.cwd(), os.getcwd())

    def test_cwd_2(self):
        cmd = [PYTHON, "-c", "import os, time; os.chdir('..'); time.sleep(60)"]
        sproc = get_test_subprocess(cmd, wait=True)
        p = psutil.Process(sproc.pid)
        call_until(p.cwd, "ret == os.path.dirname(os.getcwd())")

    @unittest.skipUnless(WINDOWS or LINUX or FREEBSD,
                         'not available on this platform')
    @unittest.skipIf(LINUX and TRAVIS, "unknown failure on travis")
    def test_cpu_affinity(self):
        p = psutil.Process()
        initial = p.cpu_affinity()
        if hasattr(os, "sched_getaffinity"):
            self.assertEqual(initial, list(os.sched_getaffinity(p.pid)))
        self.assertEqual(len(initial), len(set(initial)))
        all_cpus = list(range(len(psutil.cpu_percent(percpu=True))))
        # setting on travis doesn't seem to work (always return all
        # CPUs on get):
        # AssertionError: Lists differ: [0, 1, 2, 3, 4, 5, 6, ... != [0]
        for n in all_cpus:
            p.cpu_affinity([n])
            self.assertEqual(p.cpu_affinity(), [n])
            if hasattr(os, "sched_getaffinity"):
                self.assertEqual(p.cpu_affinity(),
                                 list(os.sched_getaffinity(p.pid)))
        #
        p.cpu_affinity(all_cpus)
        self.assertEqual(p.cpu_affinity(), all_cpus)
        if hasattr(os, "sched_getaffinity"):
            self.assertEqual(p.cpu_affinity(),
                             list(os.sched_getaffinity(p.pid)))
        #
        self.assertRaises(TypeError, p.cpu_affinity, 1)
        p.cpu_affinity(initial)
        # it should work with all iterables, not only lists
        p.cpu_affinity(set(all_cpus))
        p.cpu_affinity(tuple(all_cpus))
        invalid_cpu = [len(psutil.cpu_times(percpu=True)) + 10]
        self.assertRaises(ValueError, p.cpu_affinity, invalid_cpu)
        self.assertRaises(ValueError, p.cpu_affinity, range(10000, 11000))
        self.assertRaises(TypeError, p.cpu_affinity, [0, "1"])

    # TODO
    @unittest.skipIf(BSD, "broken on BSD, see #595")
    @unittest.skipIf(APPVEYOR,
                     "can't find any process file on Appveyor")
    def test_open_files(self):
        # current process
        p = psutil.Process()
        files = p.open_files()
        self.assertFalse(TESTFN in files)
        with open(TESTFN, 'w'):
            # give the kernel some time to see the new file
            call_until(p.open_files, "len(ret) != %i" % len(files))
            filenames = [x.path for x in p.open_files()]
            self.assertIn(TESTFN, filenames)
        for file in filenames:
            assert os.path.isfile(file), file

        # another process
        cmdline = "import time; f = open(r'%s', 'r'); time.sleep(60);" % TESTFN
        sproc = get_test_subprocess([PYTHON, "-c", cmdline], wait=True)
        p = psutil.Process(sproc.pid)

        for x in range(100):
            filenames = [x.path for x in p.open_files()]
            if TESTFN in filenames:
                break
            time.sleep(.01)
        else:
            self.assertIn(TESTFN, filenames)
        for file in filenames:
            assert os.path.isfile(file), file

    # TODO
    @unittest.skipIf(BSD, "broken on BSD, see #595")
    @unittest.skipIf(APPVEYOR,
                     "can't find any process file on Appveyor")
    def test_open_files2(self):
        # test fd and path fields
        with open(TESTFN, 'w') as fileobj:
            p = psutil.Process()
            for path, fd in p.open_files():
                if path == fileobj.name or fd == fileobj.fileno():
                    break
            else:
                self.fail("no file found; files=%s" % repr(p.open_files()))
            self.assertEqual(path, fileobj.name)
            if WINDOWS:
                self.assertEqual(fd, -1)
            else:
                self.assertEqual(fd, fileobj.fileno())
            # test positions
            ntuple = p.open_files()[0]
            self.assertEqual(ntuple[0], ntuple.path)
            self.assertEqual(ntuple[1], ntuple.fd)
            # test file is gone
            self.assertTrue(fileobj.name not in p.open_files())

    def compare_proc_sys_cons(self, pid, proc_cons):
        from psutil._common import pconn
        sys_cons = []
        for c in psutil.net_connections(kind='all'):
            if c.pid == pid:
                sys_cons.append(pconn(*c[:-1]))
        if FREEBSD:
            # on FreeBSD all fds are set to -1
            proc_cons = [pconn(*[-1] + list(x[1:])) for x in proc_cons]
        self.assertEqual(sorted(proc_cons), sorted(sys_cons))

    @skip_on_access_denied(only_if=OSX)
    def test_connections(self):
        def check_conn(proc, conn, family, type, laddr, raddr, status, kinds):
            all_kinds = ("all", "inet", "inet4", "inet6", "tcp", "tcp4",
                         "tcp6", "udp", "udp4", "udp6")
            check_connection_ntuple(conn)
            self.assertEqual(conn.family, family)
            self.assertEqual(conn.type, type)
            self.assertEqual(conn.laddr, laddr)
            self.assertEqual(conn.raddr, raddr)
            self.assertEqual(conn.status, status)
            for kind in all_kinds:
                cons = proc.connections(kind=kind)
                if kind in kinds:
                    self.assertNotEqual(cons, [])
                else:
                    self.assertEqual(cons, [])
            # compare against system-wide connections
            # XXX Solaris can't retrieve system-wide UNIX
            # sockets.
            if not SUNOS:
                self.compare_proc_sys_cons(proc.pid, [conn])

        tcp_template = textwrap.dedent("""
            import socket, time
            s = socket.socket($family, socket.SOCK_STREAM)
            s.bind(('$addr', 0))
            s.listen(1)
            with open('$testfn', 'w') as f:
                f.write(str(s.getsockname()[:2]))
            time.sleep(60)
        """)

        udp_template = textwrap.dedent("""
            import socket, time
            s = socket.socket($family, socket.SOCK_DGRAM)
            s.bind(('$addr', 0))
            with open('$testfn', 'w') as f:
                f.write(str(s.getsockname()[:2]))
            time.sleep(60)
        """)

        from string import Template
        testfile = os.path.basename(TESTFN)
        tcp4_template = Template(tcp_template).substitute(
            family=int(AF_INET), addr="127.0.0.1", testfn=testfile)
        udp4_template = Template(udp_template).substitute(
            family=int(AF_INET), addr="127.0.0.1", testfn=testfile)
        tcp6_template = Template(tcp_template).substitute(
            family=int(AF_INET6), addr="::1", testfn=testfile)
        udp6_template = Template(udp_template).substitute(
            family=int(AF_INET6), addr="::1", testfn=testfile)

        # launch various subprocess instantiating a socket of various
        # families and types to enrich psutil results
        tcp4_proc = pyrun(tcp4_template)
        tcp4_addr = eval(wait_for_file(testfile))
        udp4_proc = pyrun(udp4_template)
        udp4_addr = eval(wait_for_file(testfile))
        if supports_ipv6():
            tcp6_proc = pyrun(tcp6_template)
            tcp6_addr = eval(wait_for_file(testfile))
            udp6_proc = pyrun(udp6_template)
            udp6_addr = eval(wait_for_file(testfile))
        else:
            tcp6_proc = None
            udp6_proc = None
            tcp6_addr = None
            udp6_addr = None

        for p in psutil.Process().children():
            cons = p.connections()
            self.assertEqual(len(cons), 1)
            for conn in cons:
                # TCP v4
                if p.pid == tcp4_proc.pid:
                    check_conn(p, conn, AF_INET, SOCK_STREAM, tcp4_addr, (),
                               psutil.CONN_LISTEN,
                               ("all", "inet", "inet4", "tcp", "tcp4"))
                # UDP v4
                elif p.pid == udp4_proc.pid:
                    check_conn(p, conn, AF_INET, SOCK_DGRAM, udp4_addr, (),
                               psutil.CONN_NONE,
                               ("all", "inet", "inet4", "udp", "udp4"))
                # TCP v6
                elif p.pid == getattr(tcp6_proc, "pid", None):
                    check_conn(p, conn, AF_INET6, SOCK_STREAM, tcp6_addr, (),
                               psutil.CONN_LISTEN,
                               ("all", "inet", "inet6", "tcp", "tcp6"))
                # UDP v6
                elif p.pid == getattr(udp6_proc, "pid", None):
                    check_conn(p, conn, AF_INET6, SOCK_DGRAM, udp6_addr, (),
                               psutil.CONN_NONE,
                               ("all", "inet", "inet6", "udp", "udp6"))

    @unittest.skipUnless(hasattr(socket, 'AF_UNIX'),
                         'AF_UNIX is not supported')
    @skip_on_access_denied(only_if=OSX)
    def test_connections_unix(self):
        def check(type):
            safe_remove(TESTFN)
            sock = socket.socket(AF_UNIX, type)
            with contextlib.closing(sock):
                sock.bind(TESTFN)
                cons = psutil.Process().connections(kind='unix')
                conn = cons[0]
                check_connection_ntuple(conn)
                if conn.fd != -1:  # != sunos and windows
                    self.assertEqual(conn.fd, sock.fileno())
                self.assertEqual(conn.family, AF_UNIX)
                self.assertEqual(conn.type, type)
                self.assertEqual(conn.laddr, TESTFN)
                if not SUNOS:
                    # XXX Solaris can't retrieve system-wide UNIX
                    # sockets.
                    self.compare_proc_sys_cons(os.getpid(), cons)

        check(SOCK_STREAM)
        check(SOCK_DGRAM)

    @unittest.skipUnless(hasattr(socket, "fromfd"),
                         'socket.fromfd() is not availble')
    @unittest.skipIf(WINDOWS or SUNOS,
                     'connection fd not available on this platform')
    def test_connection_fromfd(self):
        with contextlib.closing(socket.socket()) as sock:
            sock.bind(('localhost', 0))
            sock.listen(1)
            p = psutil.Process()
            for conn in p.connections():
                if conn.fd == sock.fileno():
                    break
            else:
                self.fail("couldn't find socket fd")
            dupsock = socket.fromfd(conn.fd, conn.family, conn.type)
            with contextlib.closing(dupsock):
                self.assertEqual(dupsock.getsockname(), conn.laddr)
                self.assertNotEqual(sock.fileno(), dupsock.fileno())

    def test_connection_constants(self):
        ints = []
        strs = []
        for name in dir(psutil):
            if name.startswith('CONN_'):
                num = getattr(psutil, name)
                str_ = str(num)
                assert str_.isupper(), str_
                assert str_ not in strs, str_
                assert num not in ints, num
                ints.append(num)
                strs.append(str_)
        if SUNOS:
            psutil.CONN_IDLE
            psutil.CONN_BOUND
        if WINDOWS:
            psutil.CONN_DELETE_TCB

    @unittest.skipUnless(POSIX, 'posix only')
    def test_num_fds(self):
        p = psutil.Process()
        start = p.num_fds()
        file = open(TESTFN, 'w')
        self.addCleanup(file.close)
        self.assertEqual(p.num_fds(), start + 1)
        sock = socket.socket()
        self.addCleanup(sock.close)
        self.assertEqual(p.num_fds(), start + 2)
        file.close()
        sock.close()
        self.assertEqual(p.num_fds(), start)

    @skip_on_not_implemented(only_if=LINUX)
    @unittest.skipIf(OPENBSD or NETBSD, "not reliable on Open/NetBSD")
    def test_num_ctx_switches(self):
        p = psutil.Process()
        before = sum(p.num_ctx_switches())
        for x in range(500000):
            after = sum(p.num_ctx_switches())
            if after > before:
                return
        self.fail("num ctx switches still the same after 50.000 iterations")

    def test_parent_ppid(self):
        this_parent = os.getpid()
        sproc = get_test_subprocess()
        p = psutil.Process(sproc.pid)
        self.assertEqual(p.ppid(), this_parent)
        self.assertEqual(p.parent().pid, this_parent)
        # no other process is supposed to have us as parent
        for p in psutil.process_iter():
            if p.pid == sproc.pid:
                continue
            self.assertTrue(p.ppid() != this_parent)

    def test_children(self):
        p = psutil.Process()
        self.assertEqual(p.children(), [])
        self.assertEqual(p.children(recursive=True), [])
        sproc = get_test_subprocess()
        children1 = p.children()
        children2 = p.children(recursive=True)
        for children in (children1, children2):
            self.assertEqual(len(children), 1)
            self.assertEqual(children[0].pid, sproc.pid)
            self.assertEqual(children[0].ppid(), os.getpid())

    def test_children_recursive(self):
        # here we create a subprocess which creates another one as in:
        # A (parent) -> B (child) -> C (grandchild)
        s = "import subprocess, os, sys, time;"
        s += "PYTHON = os.path.realpath(sys.executable);"
        s += "cmd = [PYTHON, '-c', 'import time; time.sleep(60);'];"
        s += "subprocess.Popen(cmd);"
        s += "time.sleep(60);"
        get_test_subprocess(cmd=[PYTHON, "-c", s])
        p = psutil.Process()
        self.assertEqual(len(p.children(recursive=False)), 1)
        # give the grandchild some time to start
        stop_at = time.time() + GLOBAL_TIMEOUT
        while time.time() < stop_at:
            children = p.children(recursive=True)
            if len(children) > 1:
                break
        self.assertEqual(len(children), 2)
        self.assertEqual(children[0].ppid(), os.getpid())
        self.assertEqual(children[1].ppid(), children[0].pid)

    def test_children_duplicates(self):
        # find the process which has the highest number of children
        table = collections.defaultdict(int)
        for p in psutil.process_iter():
            try:
                table[p.ppid()] += 1
            except psutil.Error:
                pass
        # this is the one, now let's make sure there are no duplicates
        pid = sorted(table.items(), key=lambda x: x[1])[-1][0]
        p = psutil.Process(pid)
        try:
            c = p.children(recursive=True)
        except psutil.AccessDenied:  # windows
            pass
        else:
            self.assertEqual(len(c), len(set(c)))

    def test_suspend_resume(self):
        sproc = get_test_subprocess(wait=True)
        p = psutil.Process(sproc.pid)
        p.suspend()
        for x in range(100):
            if p.status() == psutil.STATUS_STOPPED:
                break
            time.sleep(0.01)
        p.resume()
        self.assertNotEqual(p.status(), psutil.STATUS_STOPPED)

    def test_invalid_pid(self):
        self.assertRaises(TypeError, psutil.Process, "1")
        self.assertRaises(ValueError, psutil.Process, -1)

    def test_as_dict(self):
        p = psutil.Process()
        d = p.as_dict(attrs=['exe', 'name'])
        self.assertEqual(sorted(d.keys()), ['exe', 'name'])

        p = psutil.Process(min(psutil.pids()))
        d = p.as_dict(attrs=['connections'], ad_value='foo')
        if not isinstance(d['connections'], list):
            self.assertEqual(d['connections'], 'foo')

        with mock.patch('psutil.getattr', create=True,
                        side_effect=NotImplementedError):
            # By default APIs raising NotImplementedError are
            # supposed to be skipped.
            self.assertEqual(p.as_dict(), {})
            # ...unless the user explicitly asked for some attr.
            with self.assertRaises(NotImplementedError):
                p.as_dict(attrs=["name"])

    def test_halfway_terminated_process(self):
        # Test that NoSuchProcess exception gets raised in case the
        # process dies after we create the Process object.
        # Example:
        #  >>> proc = Process(1234)
        # >>> time.sleep(2)  # time-consuming task, process dies in meantime
        #  >>> proc.name()
        # Refers to Issue #15
        sproc = get_test_subprocess()
        p = psutil.Process(sproc.pid)
        p.terminate()
        p.wait()
        if WINDOWS:
            call_until(psutil.pids, "%s not in ret" % p.pid)
        self.assertFalse(p.is_running())
        # self.assertFalse(p.pid in psutil.pids(), msg="retcode = %s" %
        #   retcode)

        excluded_names = ['pid', 'is_running', 'wait', 'create_time']
        if LINUX and not RLIMIT_SUPPORT:
            excluded_names.append('rlimit')
        for name in dir(p):
            if (name.startswith('_') or
                    name in excluded_names):
                continue
            try:
                meth = getattr(p, name)
                # get/set methods
                if name == 'nice':
                    if POSIX:
                        ret = meth(1)
                    else:
                        ret = meth(psutil.NORMAL_PRIORITY_CLASS)
                elif name == 'ionice':
                    ret = meth()
                    ret = meth(2)
                elif name == 'rlimit':
                    ret = meth(psutil.RLIMIT_NOFILE)
                    ret = meth(psutil.RLIMIT_NOFILE, (5, 5))
                elif name == 'cpu_affinity':
                    ret = meth()
                    ret = meth([0])
                elif name == 'send_signal':
                    ret = meth(signal.SIGTERM)
                else:
                    ret = meth()
            except psutil.ZombieProcess:
                self.fail("ZombieProcess for %r was not supposed to happen" %
                          name)
            except psutil.NoSuchProcess:
                pass
            except psutil.AccessDenied:
                if OPENBSD and name in ('threads', 'num_threads'):
                    pass
                else:
                    raise
            except NotImplementedError:
                pass
            else:
                self.fail(
                    "NoSuchProcess exception not raised for %r, retval=%s" % (
                        name, ret))

    @unittest.skipUnless(POSIX, 'posix only')
    def test_zombie_process(self):
        def succeed_or_zombie_p_exc(fun, *args, **kwargs):
            try:
                fun(*args, **kwargs)
            except (psutil.ZombieProcess, psutil.AccessDenied):
                pass

        # Note: in this test we'll be creating two sub processes.
        # Both of them are supposed to be freed / killed by
        # reap_children() as they are attributable to 'us'
        # (os.getpid()) via children(recursive=True).
        src = textwrap.dedent("""\
        import os, sys, time, socket, contextlib
        child_pid = os.fork()
        if child_pid > 0:
            time.sleep(3000)
        else:
            # this is the zombie process
            s = socket.socket(socket.AF_UNIX)
            with contextlib.closing(s):
                s.connect('%s')
                if sys.version_info < (3, ):
                    pid = str(os.getpid())
                else:
                    pid = bytes(str(os.getpid()), 'ascii')
                s.sendall(pid)
        """ % TESTFN)
        with contextlib.closing(socket.socket(socket.AF_UNIX)) as sock:
            try:
                sock.settimeout(GLOBAL_TIMEOUT)
                sock.bind(TESTFN)
                sock.listen(1)
                pyrun(src)
                conn, _ = sock.accept()
                select.select([conn.fileno()], [], [], GLOBAL_TIMEOUT)
                zpid = int(conn.recv(1024))
                zproc = psutil.Process(zpid)
                call_until(lambda: zproc.status(),
                           "ret == psutil.STATUS_ZOMBIE")
                # A zombie process should always be instantiable
                zproc = psutil.Process(zpid)
                # ...and at least its status always be querable
                self.assertEqual(zproc.status(), psutil.STATUS_ZOMBIE)
                # ...and it should be considered 'running'
                self.assertTrue(zproc.is_running())
                # ...and as_dict() shouldn't crash
                zproc.as_dict()
                if hasattr(zproc, "rlimit"):
                    succeed_or_zombie_p_exc(zproc.rlimit, psutil.RLIMIT_NOFILE)
                    succeed_or_zombie_p_exc(zproc.rlimit, psutil.RLIMIT_NOFILE,
                                            (5, 5))
                # set methods
                succeed_or_zombie_p_exc(zproc.parent)
                if hasattr(zproc, 'cpu_affinity'):
                    succeed_or_zombie_p_exc(zproc.cpu_affinity, [0])
                succeed_or_zombie_p_exc(zproc.nice, 0)
                if hasattr(zproc, 'ionice'):
                    if LINUX:
                        succeed_or_zombie_p_exc(zproc.ionice, 2, 0)
                    else:
                        succeed_or_zombie_p_exc(zproc.ionice, 0)  # Windows
                if hasattr(zproc, 'rlimit'):
                    succeed_or_zombie_p_exc(zproc.rlimit,
                                            psutil.RLIMIT_NOFILE, (5, 5))
                succeed_or_zombie_p_exc(zproc.suspend)
                succeed_or_zombie_p_exc(zproc.resume)
                succeed_or_zombie_p_exc(zproc.terminate)
                succeed_or_zombie_p_exc(zproc.kill)

                # ...its parent should 'see' it
                # edit: not true on BSD and OSX
                # descendants = [x.pid for x in psutil.Process().children(
                #                recursive=True)]
                # self.assertIn(zpid, descendants)
                # XXX should we also assume ppid be usable?  Note: this
                # would be an important use case as the only way to get
                # rid of a zombie is to kill its parent.
                # self.assertEqual(zpid.ppid(), os.getpid())
                # ...and all other APIs should be able to deal with it
                self.assertTrue(psutil.pid_exists(zpid))
                self.assertIn(zpid, psutil.pids())
                self.assertIn(zpid, [x.pid for x in psutil.process_iter()])
                psutil._pmap = {}
                self.assertIn(zpid, [x.pid for x in psutil.process_iter()])
            finally:
                reap_children(search_all=True)

    def test_pid_0(self):
        # Process(0) is supposed to work on all platforms except Linux
        if 0 not in psutil.pids() and not OPENBSD:
            self.assertRaises(psutil.NoSuchProcess, psutil.Process, 0)
            return

        p = psutil.Process(0)
        self.assertTrue(p.name())

        if POSIX:
            try:
                self.assertEqual(p.uids().real, 0)
                self.assertEqual(p.gids().real, 0)
            except psutil.AccessDenied:
                pass

            self.assertRaisesRegexp(
                ValueError, "preventing sending signal to process with PID 0",
                p.send_signal, signal.SIGTERM)

        self.assertIn(p.ppid(), (0, 1))
        # self.assertEqual(p.exe(), "")
        p.cmdline()
        try:
            p.num_threads()
        except psutil.AccessDenied:
            pass

        try:
            p.memory_info()
        except psutil.AccessDenied:
            pass

        try:
            if POSIX:
                self.assertEqual(p.username(), 'root')
            elif WINDOWS:
                self.assertEqual(p.username(), 'NT AUTHORITY\\SYSTEM')
            else:
                p.username()
        except psutil.AccessDenied:
            pass

        p.as_dict()

        if not OPENBSD:
            self.assertIn(0, psutil.pids())
            self.assertTrue(psutil.pid_exists(0))

    def test_Popen(self):
        # Popen class test
        # XXX this test causes a ResourceWarning on Python 3 because
        # psutil.__subproc instance doesn't get propertly freed.
        # Not sure what to do though.
        cmd = [PYTHON, "-c", "import time; time.sleep(60);"]
        proc = psutil.Popen(cmd, stdout=subprocess.PIPE,
                            stderr=subprocess.PIPE)
        try:
            proc.name()
            proc.stdin
            self.assertTrue(hasattr(proc, 'name'))
            self.assertTrue(hasattr(proc, 'stdin'))
            self.assertTrue(dir(proc))
            self.assertRaises(AttributeError, getattr, proc, 'foo')
        finally:
            proc.kill()
            proc.wait()
            self.assertIsNotNone(proc.returncode)

    @unittest.skipUnless(hasattr(psutil.Process, "environ"),
                         "environ not available")
    def test_environ(self):
        self.maxDiff = None
        p = psutil.Process()
        d = p.environ()
        d2 = os.environ.copy()

        if OSX:
            for key in (
                "__CF_USER_TEXT_ENCODING",
                "VERSIONER_PYTHON_PREFER_32_BIT",
                "VERSIONER_PYTHON_VERSION",
            ):
                d.pop(key, None)
                d2.pop(key, None)

        self.assertEqual(d, d2)

    @unittest.skipUnless(hasattr(psutil.Process, "environ"),
                         "environ not available")
    @unittest.skipUnless(POSIX, "posix only")
    def test_weird_environ(self):
        # environment variables can contain values without an equals sign
        code = textwrap.dedent("""
        #include <unistd.h>
        #include <fcntl.h>
        char * const argv[] = {"cat", 0};
        char * const envp[] = {"A=1", "X", "C=3", 0};
        int main(void) {
            /* Close stderr on exec so parent can wait for the execve to
             * finish. */
            if (fcntl(2, F_SETFD, FD_CLOEXEC) != 0)
                return 0;
            return execve("/bin/cat", argv, envp);
        }
        """)
        path = create_temp_executable_file("x", code=code)
        self.addCleanup(safe_remove, path)
        sproc = get_test_subprocess([path],
                                    stdin=subprocess.PIPE,
                                    stderr=subprocess.PIPE)
        p = psutil.Process(sproc.pid)
        wait_for_pid(p.pid)
        self.assertTrue(p.is_running())
        # Wait for process to exec or exit.
        self.assertEqual(sproc.stderr.read(), b"")
        self.assertEqual(p.environ(), {"A": "1", "C": "3"})
        sproc.communicate()
        self.assertEqual(sproc.returncode, 0)


# ===================================================================
# --- Featch all processes test
# ===================================================================

class TestFetchAllProcesses(unittest.TestCase):
    """Test which iterates over all running processes and performs
    some sanity checks against Process API's returned values.
    """

    def setUp(self):
        if POSIX:
            import pwd
            pall = pwd.getpwall()
            self._uids = set([x.pw_uid for x in pall])
            self._usernames = set([x.pw_name for x in pall])

    def test_fetch_all(self):
        valid_procs = 0
        excluded_names = set([
            'send_signal', 'suspend', 'resume', 'terminate', 'kill', 'wait',
            'as_dict', 'cpu_percent', 'parent', 'children', 'pid'])
        if LINUX and not RLIMIT_SUPPORT:
            excluded_names.add('rlimit')
        attrs = []
        for name in dir(psutil.Process):
            if name.startswith("_"):
                continue
            if name in excluded_names:
                continue
            attrs.append(name)

        default = object()
        failures = []
        for name in attrs:
            for p in psutil.process_iter():
                ret = default
                try:
                    try:
                        args = ()
                        attr = getattr(p, name, None)
                        if attr is not None and callable(attr):
                            if name == 'rlimit':
                                args = (psutil.RLIMIT_NOFILE,)
                            ret = attr(*args)
                        else:
                            ret = attr
                        valid_procs += 1
                    except NotImplementedError:
                        msg = "%r was skipped because not implemented" % (
                            self.__class__.__name__ + '.test_' + name)
                        warn(msg)
                    except (psutil.NoSuchProcess, psutil.AccessDenied) as err:
                        self.assertEqual(err.pid, p.pid)
                        if err.name:
                            # make sure exception's name attr is set
                            # with the actual process name
                            self.assertEqual(err.name, p.name())
                        self.assertTrue(str(err))
                        self.assertTrue(err.msg)
                    else:
                        if ret not in (0, 0.0, [], None, '', {}):
                            assert ret, ret
                        meth = getattr(self, name)
                        meth(ret, p)
                except Exception as err:
                    s = '\n' + '=' * 70 + '\n'
                    s += "FAIL: test_%s (proc=%s" % (name, p)
                    if ret != default:
                        s += ", ret=%s)" % repr(ret)
                    s += ')\n'
                    s += '-' * 70
                    s += "\n%s" % traceback.format_exc()
                    s = "\n".join((" " * 4) + i for i in s.splitlines())
                    s += '\n'
                    failures.append(s)
                    break

        if failures:
            self.fail(''.join(failures))

        # we should always have a non-empty list, not including PID 0 etc.
        # special cases.
        self.assertTrue(valid_procs > 0)

    def cmdline(self, ret, proc):
        pass

    def exe(self, ret, proc):
        if not ret:
            self.assertEqual(ret, '')
        else:
            assert os.path.isabs(ret), ret
            # Note: os.stat() may return False even if the file is there
            # hence we skip the test, see:
            # http://stackoverflow.com/questions/3112546/os-path-exists-lies
            if POSIX and os.path.isfile(ret):
                if hasattr(os, 'access') and hasattr(os, "X_OK"):
                    # XXX may fail on OSX
                    self.assertTrue(os.access(ret, os.X_OK))

    def ppid(self, ret, proc):
        self.assertTrue(ret >= 0)

    def name(self, ret, proc):
        self.assertIsInstance(ret, (str, unicode))
        self.assertTrue(ret)

    def create_time(self, ret, proc):
        try:
            self.assertGreaterEqual(ret, 0)
        except AssertionError:
            if OPENBSD and proc.status == psutil.STATUS_ZOMBIE:
                pass
            else:
                raise
        # this can't be taken for granted on all platforms
        # self.assertGreaterEqual(ret, psutil.boot_time())
        # make sure returned value can be pretty printed
        # with strftime
        time.strftime("%Y %m %d %H:%M:%S", time.localtime(ret))

    def uids(self, ret, proc):
        for uid in ret:
            self.assertTrue(uid >= 0)
            self.assertIn(uid, self._uids)

    def gids(self, ret, proc):
        # note: testing all gids as above seems not to be reliable for
        # gid == 30 (nodoby); not sure why.
        for gid in ret:
            self.assertTrue(gid >= 0)
            # self.assertIn(uid, self.gids

    def username(self, ret, proc):
        self.assertTrue(ret)
        if POSIX:
            self.assertIn(ret, self._usernames)

    def status(self, ret, proc):
        self.assertTrue(ret != "")
        self.assertTrue(ret != '?')
        self.assertIn(ret, VALID_PROC_STATUSES)

    def io_counters(self, ret, proc):
        for field in ret:
            if field != -1:
                self.assertTrue(field >= 0)

    def ionice(self, ret, proc):
        if LINUX:
            self.assertTrue(ret.ioclass >= 0)
            self.assertTrue(ret.value >= 0)
        else:
            self.assertTrue(ret >= 0)
            self.assertIn(ret, (0, 1, 2))

    def num_threads(self, ret, proc):
        self.assertTrue(ret >= 1)

    def threads(self, ret, proc):
        for t in ret:
            self.assertTrue(t.id >= 0)
            self.assertTrue(t.user_time >= 0)
            self.assertTrue(t.system_time >= 0)

    def cpu_times(self, ret, proc):
        self.assertTrue(ret.user >= 0)
        self.assertTrue(ret.system >= 0)

    def memory_info(self, ret, proc):
        self.assertTrue(ret.rss >= 0)
        self.assertTrue(ret.vms >= 0)

    def memory_info_ex(self, ret, proc):
        for name in ret._fields:
            self.assertTrue(getattr(ret, name) >= 0)
        if POSIX and ret.vms != 0:
            # VMS is always supposed to be the highest
            for name in ret._fields:
                if name != 'vms':
                    value = getattr(ret, name)
                    assert ret.vms > value, ret
        elif WINDOWS:
            assert ret.peak_wset >= ret.wset, ret
            assert ret.peak_paged_pool >= ret.paged_pool, ret
            assert ret.peak_nonpaged_pool >= ret.nonpaged_pool, ret
            assert ret.peak_pagefile >= ret.pagefile, ret

    def open_files(self, ret, proc):
        for f in ret:
            if WINDOWS:
                assert f.fd == -1, f
            else:
                self.assertIsInstance(f.fd, int)
            if BSD and not f.path:
                # XXX see: https://github.com/giampaolo/psutil/issues/595
                continue
            assert os.path.isabs(f.path), f
            assert os.path.isfile(f.path), f

    def num_fds(self, ret, proc):
        self.assertTrue(ret >= 0)

    def connections(self, ret, proc):
        self.assertEqual(len(ret), len(set(ret)))
        for conn in ret:
            check_connection_ntuple(conn)

    def cwd(self, ret, proc):
        if ret is not None:  # BSD may return None
            assert os.path.isabs(ret), ret
            try:
                st = os.stat(ret)
            except OSError as err:
                # directory has been removed in mean time
                if err.errno != errno.ENOENT:
                    raise
            else:
                self.assertTrue(stat.S_ISDIR(st.st_mode))

    def memory_percent(self, ret, proc):
        assert 0 <= ret <= 100, ret

    def is_running(self, ret, proc):
        self.assertTrue(ret)

    def cpu_affinity(self, ret, proc):
        assert ret != [], ret

    def terminal(self, ret, proc):
        if ret is not None:
            assert os.path.isabs(ret), ret
            assert os.path.exists(ret), ret

    def memory_maps(self, ret, proc):
        for nt in ret:
            for fname in nt._fields:
                value = getattr(nt, fname)
                if fname == 'path':
                    if not value.startswith('['):
                        assert os.path.isabs(nt.path), nt.path
                        # commented as on Linux we might get
                        # '/foo/bar (deleted)'
                        # assert os.path.exists(nt.path), nt.path
                elif fname in ('addr', 'perms'):
                    self.assertTrue(value)
                else:
                    self.assertIsInstance(value, (int, long))
                    assert value >= 0, value

    def num_handles(self, ret, proc):
        if WINDOWS:
            self.assertGreaterEqual(ret, 0)
        else:
            self.assertGreaterEqual(ret, 0)

    def nice(self, ret, proc):
        if POSIX:
            assert -20 <= ret <= 20, ret
        else:
            priorities = [getattr(psutil, x) for x in dir(psutil)
                          if x.endswith('_PRIORITY_CLASS')]
            self.assertIn(ret, priorities)

    def num_ctx_switches(self, ret, proc):
        self.assertGreaterEqual(ret.voluntary, 0)
        self.assertGreaterEqual(ret.involuntary, 0)

    def rlimit(self, ret, proc):
        self.assertEqual(len(ret), 2)
        self.assertGreaterEqual(ret[0], -1)
        self.assertGreaterEqual(ret[1], -1)

    def environ(self, ret, proc):
        self.assertIsInstance(ret, dict)


# ===================================================================
# --- Limited user tests
# ===================================================================

@unittest.skipUnless(POSIX, "UNIX only")
@unittest.skipUnless(hasattr(os, 'getuid') and os.getuid() == 0,
                     "super user privileges are required")
class LimitedUserTestCase(TestProcess):
    """Repeat the previous tests by using a limited user.
    Executed only on UNIX and only if the user who run the test script
    is root.
    """
    # the uid/gid the test suite runs under
    if hasattr(os, 'getuid'):
        PROCESS_UID = os.getuid()
        PROCESS_GID = os.getgid()

    def __init__(self, *args, **kwargs):
        TestProcess.__init__(self, *args, **kwargs)
        # re-define all existent test methods in order to
        # ignore AccessDenied exceptions
        for attr in [x for x in dir(self) if x.startswith('test')]:
            meth = getattr(self, attr)

            def test_(self):
                try:
                    meth()
                except psutil.AccessDenied:
                    pass
            setattr(self, attr, types.MethodType(test_, self))

    def setUp(self):
        safe_remove(TESTFN)
        TestProcess.setUp(self)
        os.setegid(1000)
        os.seteuid(1000)

    def tearDown(self):
        os.setegid(self.PROCESS_UID)
        os.seteuid(self.PROCESS_GID)
        TestProcess.tearDown(self)

    def test_nice(self):
        try:
            psutil.Process().nice(-1)
        except psutil.AccessDenied:
            pass
        else:
            self.fail("exception not raised")

    def test_zombie_process(self):
        # causes problems if test test suite is run as root
        pass


# ===================================================================
# --- Misc tests
# ===================================================================

class TestMisc(unittest.TestCase):
    """Misc / generic tests."""

    def test_process__repr__(self, func=repr):
        p = psutil.Process()
        r = func(p)
        self.assertIn("psutil.Process", r)
        self.assertIn("pid=%s" % p.pid, r)
        self.assertIn("name=", r)
        self.assertIn(p.name(), r)
        with mock.patch.object(psutil.Process, "name",
                               side_effect=psutil.ZombieProcess(os.getpid())):
            p = psutil.Process()
            r = func(p)
            self.assertIn("pid=%s" % p.pid, r)
            self.assertIn("zombie", r)
            self.assertNotIn("name=", r)
        with mock.patch.object(psutil.Process, "name",
                               side_effect=psutil.NoSuchProcess(os.getpid())):
            p = psutil.Process()
            r = func(p)
            self.assertIn("pid=%s" % p.pid, r)
            self.assertIn("terminated", r)
            self.assertNotIn("name=", r)
        with mock.patch.object(psutil.Process, "name",
                               side_effect=psutil.AccessDenied(os.getpid())):
            p = psutil.Process()
            r = func(p)
            self.assertIn("pid=%s" % p.pid, r)
            self.assertNotIn("name=", r)

    def test_process__str__(self):
        self.test_process__repr__(func=str)

    def test_no_such_process__repr__(self, func=repr):
        self.assertEqual(
            repr(psutil.NoSuchProcess(321)),
            "psutil.NoSuchProcess process no longer exists (pid=321)")
        self.assertEqual(
            repr(psutil.NoSuchProcess(321, name='foo')),
            "psutil.NoSuchProcess process no longer exists (pid=321, "
            "name='foo')")
        self.assertEqual(
            repr(psutil.NoSuchProcess(321, msg='foo')),
            "psutil.NoSuchProcess foo")

    def test_zombie_process__repr__(self, func=repr):
        self.assertEqual(
            repr(psutil.ZombieProcess(321)),
            "psutil.ZombieProcess process still exists but it's a zombie "
            "(pid=321)")
        self.assertEqual(
            repr(psutil.ZombieProcess(321, name='foo')),
            "psutil.ZombieProcess process still exists but it's a zombie "
            "(pid=321, name='foo')")
        self.assertEqual(
            repr(psutil.ZombieProcess(321, name='foo', ppid=1)),
            "psutil.ZombieProcess process still exists but it's a zombie "
            "(pid=321, name='foo', ppid=1)")
        self.assertEqual(
            repr(psutil.ZombieProcess(321, msg='foo')),
            "psutil.ZombieProcess foo")

    def test_access_denied__repr__(self, func=repr):
        self.assertEqual(
            repr(psutil.AccessDenied(321)),
            "psutil.AccessDenied (pid=321)")
        self.assertEqual(
            repr(psutil.AccessDenied(321, name='foo')),
            "psutil.AccessDenied (pid=321, name='foo')")
        self.assertEqual(
            repr(psutil.AccessDenied(321, msg='foo')),
            "psutil.AccessDenied foo")

    def test_timeout_expired__repr__(self, func=repr):
        self.assertEqual(
            repr(psutil.TimeoutExpired(321)),
            "psutil.TimeoutExpired timeout after 321 seconds")
        self.assertEqual(
            repr(psutil.TimeoutExpired(321, pid=111)),
            "psutil.TimeoutExpired timeout after 321 seconds (pid=111)")
        self.assertEqual(
            repr(psutil.TimeoutExpired(321, pid=111, name='foo')),
            "psutil.TimeoutExpired timeout after 321 seconds "
            "(pid=111, name='foo')")

    def test_process__eq__(self):
        p1 = psutil.Process()
        p2 = psutil.Process()
        self.assertEqual(p1, p2)
        p2._ident = (0, 0)
        self.assertNotEqual(p1, p2)
        self.assertNotEqual(p1, 'foo')

    def test_process__hash__(self):
        s = set([psutil.Process(), psutil.Process()])
        self.assertEqual(len(s), 1)

    def test__all__(self):
        dir_psutil = dir(psutil)
        for name in dir_psutil:
            if name in ('callable', 'error', 'namedtuple',
                        'long', 'test', 'NUM_CPUS', 'BOOT_TIME',
                        'TOTAL_PHYMEM'):
                continue
            if not name.startswith('_'):
                try:
                    __import__(name)
                except ImportError:
                    if name not in psutil.__all__:
                        fun = getattr(psutil, name)
                        if fun is None:
                            continue
                        if (fun.__doc__ is not None and
                                'deprecated' not in fun.__doc__.lower()):
                            self.fail('%r not in psutil.__all__' % name)

        # Import 'star' will break if __all__ is inconsistent, see:
        # https://github.com/giampaolo/psutil/issues/656
        # Can't do `from psutil import *` as it won't work on python 3
        # so we simply iterate over __all__.
        for name in psutil.__all__:
            self.assertIn(name, dir_psutil)

    def test_version(self):
        self.assertEqual('.'.join([str(x) for x in psutil.version_info]),
                         psutil.__version__)

    def test_memoize(self):
        from psutil._common import memoize

        @memoize
        def foo(*args, **kwargs):
            "foo docstring"
            calls.append(None)
            return (args, kwargs)

        calls = []
        # no args
        for x in range(2):
            ret = foo()
            expected = ((), {})
            self.assertEqual(ret, expected)
            self.assertEqual(len(calls), 1)
        # with args
        for x in range(2):
            ret = foo(1)
            expected = ((1, ), {})
            self.assertEqual(ret, expected)
            self.assertEqual(len(calls), 2)
        # with args + kwargs
        for x in range(2):
            ret = foo(1, bar=2)
            expected = ((1, ), {'bar': 2})
            self.assertEqual(ret, expected)
            self.assertEqual(len(calls), 3)
        # clear cache
        foo.cache_clear()
        ret = foo()
        expected = ((), {})
        self.assertEqual(ret, expected)
        self.assertEqual(len(calls), 4)
        # docstring
        self.assertEqual(foo.__doc__, "foo docstring")

    def test_parse_environ_block(self):
        from psutil._common import parse_environ_block

        def k(s):
            return s.upper() if WINDOWS else s

        self.assertEqual(parse_environ_block("a=1\0"),
                         {k("a"): "1"})
        self.assertEqual(parse_environ_block("a=1\0b=2\0\0"),
                         {k("a"): "1", k("b"): "2"})
        self.assertEqual(parse_environ_block("a=1\0b=\0\0"),
                         {k("a"): "1", k("b"): ""})
        # ignore everything after \0\0
        self.assertEqual(parse_environ_block("a=1\0b=2\0\0c=3\0"),
                         {k("a"): "1", k("b"): "2"})
        # ignore everything that is not an assignment
        self.assertEqual(parse_environ_block("xxx\0a=1\0"), {k("a"): "1"})
        self.assertEqual(parse_environ_block("a=1\0=b=2\0"), {k("a"): "1"})
        # do not fail if the block is incomplete
        self.assertEqual(parse_environ_block("a=1\0b=2"), {k("a"): "1"})

    def test_supports_ipv6(self):
        if supports_ipv6():
            with mock.patch('psutil._common.socket') as s:
                s.has_ipv6 = False
                assert not supports_ipv6()
            with mock.patch('psutil._common.socket.socket',
                            side_effect=socket.error) as s:
                assert not supports_ipv6()
                assert s.called
            with mock.patch('psutil._common.socket.socket',
                            side_effect=socket.gaierror) as s:
                assert not supports_ipv6()
                assert s.called
            with mock.patch('psutil._common.socket.socket.bind',
                            side_effect=socket.gaierror) as s:
                assert not supports_ipv6()
                assert s.called
        else:
            if hasattr(socket, 'AF_INET6'):
                with self.assertRaises(Exception):
                    sock = socket.socket(socket.AF_INET6, socket.SOCK_STREAM)
                    sock.bind(("::1", 0))

    def test_isfile_strict(self):
        from psutil._common import isfile_strict
        this_file = os.path.abspath(__file__)
        assert isfile_strict(this_file)
        assert not isfile_strict(os.path.dirname(this_file))
        with mock.patch('psutil._common.os.stat',
                        side_effect=OSError(errno.EPERM, "foo")):
            self.assertRaises(OSError, isfile_strict, this_file)
        with mock.patch('psutil._common.os.stat',
                        side_effect=OSError(errno.EACCES, "foo")):
            self.assertRaises(OSError, isfile_strict, this_file)
        with mock.patch('psutil._common.os.stat',
                        side_effect=OSError(errno.EINVAL, "foo")):
            assert not isfile_strict(this_file)
        with mock.patch('psutil._common.stat.S_ISREG', return_value=False):
            assert not isfile_strict(this_file)

    def test_serialization(self):
        def check(ret):
            if json is not None:
                json.loads(json.dumps(ret))
            a = pickle.dumps(ret)
            b = pickle.loads(a)
            self.assertEqual(ret, b)

        check(psutil.Process().as_dict())
        check(psutil.virtual_memory())
        check(psutil.swap_memory())
        check(psutil.cpu_times())
        check(psutil.cpu_times_percent(interval=0))
        check(psutil.net_io_counters())
        if LINUX and not os.path.exists('/proc/diskstats'):
            pass
        else:
            if not APPVEYOR:
                check(psutil.disk_io_counters())
        check(psutil.disk_partitions())
        check(psutil.disk_usage(os.getcwd()))
        check(psutil.users())

    def test_setup_script(self):
        here = os.path.abspath(os.path.dirname(__file__))
        setup_py = os.path.realpath(os.path.join(here, '..', 'setup.py'))
        module = imp.load_source('setup', setup_py)
        self.assertRaises(SystemExit, module.setup)
        self.assertEqual(module.get_version(), psutil.__version__)

    def test_ad_on_process_creation(self):
        # We are supposed to be able to instantiate Process also in case
        # of zombie processes or access denied.
        with mock.patch.object(psutil.Process, 'create_time',
                               side_effect=psutil.AccessDenied) as meth:
            psutil.Process()
            assert meth.called
        with mock.patch.object(psutil.Process, 'create_time',
                               side_effect=psutil.ZombieProcess(1)) as meth:
            psutil.Process()
            assert meth.called
        with mock.patch.object(psutil.Process, 'create_time',
                               side_effect=ValueError) as meth:
            with self.assertRaises(ValueError):
                psutil.Process()
            assert meth.called

    def test_psutil_is_reloadable(self):
        importlib.reload(psutil)


# ===================================================================
# --- Example script tests
# ===================================================================

class TestExampleScripts(unittest.TestCase):
    """Tests for scripts in the examples directory."""

    def assert_stdout(self, exe, args=None):
        exe = os.path.join(EXAMPLES_DIR, exe)
        if args:
            exe = exe + ' ' + args
        try:
            out = sh(sys.executable + ' ' + exe).strip()
        except RuntimeError as err:
            if 'AccessDenied' in str(err):
                return str(err)
            else:
                raise
        assert out, out
        return out

    def assert_syntax(self, exe, args=None):
        exe = os.path.join(EXAMPLES_DIR, exe)
        with open(exe, 'r') as f:
            src = f.read()
        ast.parse(src)

    def test_check_presence(self):
        # make sure all example scripts have a test method defined
        meths = dir(self)
        for name in os.listdir(EXAMPLES_DIR):
            if name.endswith('.py'):
                if 'test_' + os.path.splitext(name)[0] not in meths:
                    # self.assert_stdout(name)
                    self.fail('no test defined for %r script'
                              % os.path.join(EXAMPLES_DIR, name))

    @unittest.skipUnless(POSIX, "UNIX only")
    def test_executable(self):
        for name in os.listdir(EXAMPLES_DIR):
            if name.endswith('.py'):
                path = os.path.join(EXAMPLES_DIR, name)
                if not stat.S_IXUSR & os.stat(path)[stat.ST_MODE]:
                    self.fail('%r is not executable' % path)

    def test_disk_usage(self):
        self.assert_stdout('disk_usage.py')

    def test_free(self):
        self.assert_stdout('free.py')

    def test_meminfo(self):
        self.assert_stdout('meminfo.py')

    def test_process_detail(self):
        self.assert_stdout('process_detail.py')

    @unittest.skipIf(APPVEYOR, "can't find users on Appveyor")
    def test_who(self):
        self.assert_stdout('who.py')

    def test_ps(self):
        self.assert_stdout('ps.py')

    def test_pstree(self):
        self.assert_stdout('pstree.py')

    def test_netstat(self):
        self.assert_stdout('netstat.py')

    @unittest.skipIf(TRAVIS, "permission denied on travis")
    def test_ifconfig(self):
        self.assert_stdout('ifconfig.py')

    @unittest.skipIf(OPENBSD or NETBSD, "memory maps not supported")
    def test_pmap(self):
        self.assert_stdout('pmap.py', args=str(os.getpid()))

    @unittest.skipIf(ast is None,
                     'ast module not available on this python version')
    def test_killall(self):
        self.assert_syntax('killall.py')

    @unittest.skipIf(ast is None,
                     'ast module not available on this python version')
    def test_nettop(self):
        self.assert_syntax('nettop.py')

    @unittest.skipIf(ast is None,
                     'ast module not available on this python version')
    def test_top(self):
        self.assert_syntax('top.py')

    @unittest.skipIf(ast is None,
                     'ast module not available on this python version')
    def test_iotop(self):
        self.assert_syntax('iotop.py')

    def test_pidof(self):
        output = self.assert_stdout('pidof.py %s' % psutil.Process().name())
        self.assertIn(str(os.getpid()), output)


class TestUnicode(unittest.TestCase):
    # See: https://github.com/giampaolo/psutil/issues/655

    @classmethod
    def setUpClass(cls):
        cls.uexe = create_temp_executable_file('è')
        cls.ubasename = os.path.basename(cls.uexe)
        assert 'è' in cls.ubasename

    @classmethod
    def tearDownClass(cls):
        if not APPVEYOR:
            safe_remove(cls.uexe)

    def setUp(self):
        reap_children()

    tearDown = setUp

    def test_proc_exe(self):
        subp = get_test_subprocess(cmd=[self.uexe])
        p = psutil.Process(subp.pid)
        self.assertIsInstance(p.name(), str)
        self.assertEqual(os.path.basename(p.name()), self.ubasename)

    def test_proc_name(self):
        subp = get_test_subprocess(cmd=[self.uexe])
        if WINDOWS:
            from psutil._pswindows import py2_strencode
            name = py2_strencode(psutil._psplatform.cext.proc_name(subp.pid))
        else:
            name = psutil.Process(subp.pid).name()
        self.assertEqual(name, self.ubasename)

    def test_proc_cmdline(self):
        subp = get_test_subprocess(cmd=[self.uexe])
        p = psutil.Process(subp.pid)
        self.assertIsInstance("".join(p.cmdline()), str)
        self.assertEqual(p.cmdline(), [self.uexe])

    def test_proc_cwd(self):
        tdir = os.path.realpath(tempfile.mkdtemp(prefix="psutil-è-"))
        self.addCleanup(safe_rmdir, tdir)
        with chdir(tdir):
            p = psutil.Process()
            self.assertIsInstance(p.cwd(), str)
            self.assertEqual(p.cwd(), tdir)

    @unittest.skipIf(APPVEYOR, "")
    def test_proc_open_files(self):
        p = psutil.Process()
        start = set(p.open_files())
        with open(self.uexe, 'rb'):
            new = set(p.open_files())
        path = (new - start).pop().path
        if BSD and not path:
            # XXX
            # see https://github.com/giampaolo/psutil/issues/595
            self.skipTest("open_files on BSD is broken")
        self.assertIsInstance(path, str)
        self.assertEqual(os.path.normcase(path), os.path.normcase(self.uexe))


class TestNonUnicode(unittest.TestCase):
    """Test handling of non-utf8 data."""

    @classmethod
    def setUpClass(cls):
        if PY3:
            # Fix around https://bugs.python.org/issue24230
            cls.temp_directory = tempfile.mkdtemp().encode('utf8')
        else:
            cls.temp_directory = tempfile.mkdtemp(suffix=b"")

        # Return an executable that runs until we close its stdin.
        if WINDOWS:
            cls.test_executable = which("cmd.exe")
        else:
            cls.test_executable = which("cat")

    @classmethod
    def tearDownClass(cls):
        shutil.rmtree(cls.temp_directory)

    def setUp(self):
        reap_children()

    tearDown = setUp

    def copy_file(self, src, dst):
        # A wrapper around shutil.copy() which is broken on py < 3.4
        # when passed bytes paths.
        with open(src, 'rb') as input_:
            with open(dst, 'wb') as output:
                output.write(input_.read())
        shutil.copymode(src, dst)

    def test_proc_exe(self):
        funny_executable = os.path.join(self.temp_directory, b"\xc0\x80")
        self.copy_file(self.test_executable, funny_executable)
        self.addCleanup(safe_remove, funny_executable)
        subp = get_test_subprocess(cmd=[decode_path(funny_executable)],
                                   stdin=subprocess.PIPE,
                                   stdout=subprocess.PIPE,
                                   stderr=subprocess.STDOUT)
        p = psutil.Process(subp.pid)
        self.assertIsInstance(p.exe(), str)
        self.assertEqual(encode_path(os.path.basename(p.exe())), b"\xc0\x80")
        subp.communicate()
        self.assertEqual(subp.returncode, 0)

    def test_proc_name(self):
        funny_executable = os.path.join(self.temp_directory, b"\xc0\x80")
        self.copy_file(self.test_executable, funny_executable)
        self.addCleanup(safe_remove, funny_executable)
        subp = get_test_subprocess(cmd=[decode_path(funny_executable)],
                                   stdin=subprocess.PIPE,
                                   stdout=subprocess.PIPE,
                                   stderr=subprocess.STDOUT)
        p = psutil.Process(subp.pid)
        self.assertEqual(encode_path(os.path.basename(p.name())), b"\xc0\x80")
        subp.communicate()
        self.assertEqual(subp.returncode, 0)

    def test_proc_cmdline(self):
        funny_executable = os.path.join(self.temp_directory, b"\xc0\x80")
        self.copy_file(self.test_executable, funny_executable)
        self.addCleanup(safe_remove, funny_executable)
        subp = get_test_subprocess(cmd=[decode_path(funny_executable)],
                                   stdin=subprocess.PIPE,
                                   stdout=subprocess.PIPE,
                                   stderr=subprocess.STDOUT)
        p = psutil.Process(subp.pid)
        self.assertEqual(p.cmdline(), [decode_path(funny_executable)])
        subp.communicate()
        self.assertEqual(subp.returncode, 0)

    def test_proc_cwd(self):
        funny_directory = os.path.realpath(
            os.path.join(self.temp_directory, b"\xc0\x80"))
        os.mkdir(funny_directory)
        self.addCleanup(safe_rmdir, funny_directory)
        with chdir(funny_directory):
            p = psutil.Process()
            self.assertIsInstance(p.cwd(), str)
            self.assertEqual(encode_path(p.cwd()), funny_directory)

    @unittest.skipIf(WINDOWS, "does not work on windows")
    def test_proc_open_files(self):
        funny_file = os.path.join(self.temp_directory, b"\xc0\x80")
        p = psutil.Process()
        start = set(p.open_files())
        with open(funny_file, 'wb'):
            new = set(p.open_files())
        path = (new - start).pop().path
        if BSD and not path:
            # XXX
            # see https://github.com/giampaolo/psutil/issues/595
            self.skipTest("open_files on BSD is broken")
        self.assertIsInstance(path, str)
        self.assertIn(funny_file, encode_path(path))


def main():
    tests = []
    test_suite = unittest.TestSuite()
    tests.append(TestSystemAPIs)
    tests.append(TestProcess)
    tests.append(TestFetchAllProcesses)
    tests.append(TestMisc)
    tests.append(TestExampleScripts)
    tests.append(LimitedUserTestCase)
    tests.append(TestUnicode)
    tests.append(TestNonUnicode)

    if POSIX:
        from _posix import PosixSpecificTestCase
        tests.append(PosixSpecificTestCase)

    # import the specific platform test suite
    stc = None
    if LINUX:
        from _linux import LinuxSpecificTestCase as stc
    elif WINDOWS:
        from _windows import WindowsSpecificTestCase as stc
        from _windows import TestDualProcessImplementation
        from _windows import RemoteProcessTestCase
        tests.append(TestDualProcessImplementation)
        tests.append(RemoteProcessTestCase)
    elif OSX:
        from _osx import OSXSpecificTestCase as stc
    elif SUNOS:
        from _sunos import SunOSSpecificTestCase as stc
    elif BSD:
        from _bsd import BSDSpecificTestCase as stc
        if FREEBSD:
            from _bsd import FreeBSDSpecificTestCase
            tests.append(FreeBSDSpecificTestCase)
        elif OPENBSD:
            from _bsd import OpenBSDSpecificTestCase
            tests.append(OpenBSDSpecificTestCase)

    if stc is not None:
        tests.append(stc)

    for test_class in tests:
        test_suite.addTest(unittest.makeSuite(test_class))
    result = unittest.TextTestRunner(verbosity=2).run(test_suite)
    return result.wasSuccessful()

if __name__ == '__main__':
    if not main():
        sys.exit(1)<|MERGE_RESOLUTION|>--- conflicted
+++ resolved
@@ -113,16 +113,11 @@
     WIN_VISTA = (6, 0, 0)
 LINUX = sys.platform.startswith("linux")
 OSX = sys.platform.startswith("darwin")
-<<<<<<< HEAD
 FREEBSD = sys.platform.startswith("freebsd")
 OPENBSD = sys.platform.startswith("openbsd")
 NETBSD = sys.platform.startswith("netbsd")
 BSD = FREEBSD or OPENBSD or NETBSD
-SUNOS = sys.platform.startswith("sunos")
-=======
-BSD = sys.platform.startswith("freebsd")
 SUNOS = sys.platform.startswith("sunos") or sys.platform.startswith("solaris")
->>>>>>> 7d591053
 VALID_PROC_STATUSES = [getattr(psutil, x) for x in dir(psutil)
                        if x.startswith('STATUS_')]
 # whether we're running this test suite on Travis (https://travis-ci.org/)
